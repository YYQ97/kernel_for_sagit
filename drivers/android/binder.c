--- conflicted
+++ resolved
@@ -5037,15 +5037,8 @@
 	 * If this thread used poll, make sure we remove the waitqueue from any
 	 * poll data structures holding it.
 	 */
-<<<<<<< HEAD
-	if ((thread->looper & BINDER_LOOPER_STATE_POLL) &&
-	    waitqueue_active(&thread->wait)) {
-		wake_up_poll(&thread->wait, EPOLLHUP | POLLFREE);
-	}
-=======
 	if (thread->looper & BINDER_LOOPER_STATE_POLL)
 		wake_up_pollfree(&thread->wait);
->>>>>>> f9fe8dd7
 
 	binder_inner_proc_unlock(thread->proc);
 
