--- conflicted
+++ resolved
@@ -420,15 +420,11 @@
 		return -ENXIO;
 
 	mutex_lock(&chip->bus_lock);
-<<<<<<< HEAD
 #ifdef CONFIG_MACH_XIAOMI_MSM8998
 	sec_access = (addr & 0x00FF) > 0xD0;
 #else
 	sec_access = (addr & 0x00FF) >= 0xBA;
 #endif
-=======
-	sec_access = (addr & 0x00FF) >= 0xBA;
->>>>>>> 6c14090f
 	if (sec_access) {
 		rc = regmap_write(chip->regmap, (addr & 0xFF00) | 0xD0, 0xA5);
 		if (rc < 0) {
@@ -468,15 +464,11 @@
 		return -ENXIO;
 
 	mutex_lock(&chip->bus_lock);
-<<<<<<< HEAD
 #ifdef CONFIG_MACH_XIAOMI_MSM8998
 	sec_access = (addr & 0x00FF) > 0xD0;
 #else
 	sec_access = (addr & 0x00FF) >= 0xBA;
 #endif
-=======
-	sec_access = (addr & 0x00FF) >= 0xBA;
->>>>>>> 6c14090f
 	if (sec_access) {
 		rc = regmap_write(chip->regmap, (addr & 0xFF00) | 0xD0, 0xA5);
 		if (rc < 0) {
