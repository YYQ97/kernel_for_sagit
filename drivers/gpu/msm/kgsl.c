--- conflicted
+++ resolved
@@ -4675,11 +4675,8 @@
 
 	atomic_inc(&entry->map_count);
 
-<<<<<<< HEAD
-//	trace_kgsl_mem_mmap(entry);
-=======
-	trace_kgsl_mem_mmap(entry, vma->vm_start);
->>>>>>> 7504736e
+//	trace_kgsl_mem_mmap(entry, vma->vm_start);
+
 	return 0;
 }
 
