--- conflicted
+++ resolved
@@ -259,12 +259,8 @@
 	 */
 	for_each_sg(buffer->sg_table->sgl, sg, buffer->sg_table->nents, i) {
 		sg_dma_address(sg) = sg_phys(sg);
-<<<<<<< HEAD
-
-=======
 		sg_dma_len(sg) = sg->length;
 	}
->>>>>>> 2bf79551
 	mutex_lock(&dev->buffer_lock);
 	ion_buffer_add(dev, buffer);
 	mutex_unlock(&dev->buffer_lock);
