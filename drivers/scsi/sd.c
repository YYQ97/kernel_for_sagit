--- conflicted
+++ resolved
@@ -3235,13 +3235,8 @@
 {
 	struct scsi_disk *sdkp = dev_get_drvdata(dev);
 
-<<<<<<< HEAD
-	if (!sdkp)
-		return 0;	/* this can happen */
-=======
 	if (!sdkp)	/* E.g.: runtime resume at the start of sd_probe() */
 		return 0;
->>>>>>> f041be68
 
 	if (!sdkp->device->manage_start_stop)
 		return 0;
