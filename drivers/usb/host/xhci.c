/*
 * xHCI host controller driver
 *
 * Copyright (C) 2008 Intel Corp.
 *
 * Author: Sarah Sharp
 * Some code borrowed from the Linux EHCI driver.
 *
 * This program is free software; you can redistribute it and/or modify
 * it under the terms of the GNU General Public License version 2 as
 * published by the Free Software Foundation.
 *
 * This program is distributed in the hope that it will be useful, but
 * WITHOUT ANY WARRANTY; without even the implied warranty of MERCHANTABILITY
 * or FITNESS FOR A PARTICULAR PURPOSE.  See the GNU General Public License
 * for more details.
 *
 * You should have received a copy of the GNU General Public License
 * along with this program; if not, write to the Free Software Foundation,
 * Inc., 675 Mass Ave, Cambridge, MA 02139, USA.
 */

#include <linux/pci.h>
#include <linux/irq.h>
#include <linux/log2.h>
#include <linux/module.h>
#include <linux/moduleparam.h>
#include <linux/slab.h>
#include <linux/dmi.h>
#include <linux/dma-mapping.h>

#include "xhci.h"
#include "xhci-trace.h"

#define DRIVER_AUTHOR "Sarah Sharp"
#define DRIVER_DESC "'eXtensible' Host Controller (xHC) Driver"

#define	PORT_WAKE_BITS	(PORT_WKOC_E | PORT_WKDISC_E | PORT_WKCONN_E)

/* Some 0.95 hardware can't handle the chain bit on a Link TRB being cleared */
static int link_quirk;
module_param(link_quirk, int, S_IRUGO | S_IWUSR);
MODULE_PARM_DESC(link_quirk, "Don't clear the chain bit on a link TRB");

static unsigned int quirks;
module_param(quirks, uint, S_IRUGO);
MODULE_PARM_DESC(quirks, "Bit flags for quirks to be enabled as default");

/* TODO: copied from ehci-hcd.c - can this be refactored? */
/*
 * xhci_handshake - spin reading hc until handshake completes or fails
 * @ptr: address of hc register to be read
 * @mask: bits to look at in result of read
 * @done: value of those bits when handshake succeeds
 * @usec: timeout in microseconds
 *
 * Returns negative errno, or zero on success
 *
 * Success happens when the "mask" bits have the specified value (hardware
 * handshake done).  There are two failure modes:  "usec" have passed (major
 * hardware flakeout), or the register reads as all-ones (hardware removed).
 */
int xhci_handshake(void __iomem *ptr, u32 mask, u32 done, int usec)
{
	u32	result;

	do {
		result = readl(ptr);
		if (result == ~(u32)0)		/* card removed */
			return -ENODEV;
		result &= mask;
		if (result == done)
			return 0;
		udelay(1);
		usec--;
	} while (usec > 0);
	return -ETIMEDOUT;
}

/*
 * Disable interrupts and begin the xHCI halting process.
 */
void xhci_quiesce(struct xhci_hcd *xhci)
{
	u32 halted;
	u32 cmd;
	u32 mask;

	mask = ~(XHCI_IRQS);
	halted = readl(&xhci->op_regs->status) & STS_HALT;
	if (!halted)
		mask &= ~CMD_RUN;

	cmd = readl(&xhci->op_regs->command);
	cmd &= mask;
	writel(cmd, &xhci->op_regs->command);
}

/*
 * Force HC into halt state.
 *
 * Disable any IRQs and clear the run/stop bit.
 * HC will complete any current and actively pipelined transactions, and
 * should halt within 16 ms of the run/stop bit being cleared.
 * Read HC Halted bit in the status register to see when the HC is finished.
 */
int xhci_halt(struct xhci_hcd *xhci)
{
	int ret;
	xhci_dbg_trace(xhci, trace_xhci_dbg_init, "// Halt the HC");
	xhci_quiesce(xhci);

	ret = xhci_handshake(&xhci->op_regs->status,
			STS_HALT, STS_HALT, XHCI_MAX_HALT_USEC);
	if (!ret) {
		xhci->xhc_state |= XHCI_STATE_HALTED;
	} else {
		xhci_warn(xhci, "Host not halted after %u microseconds.\n",
				XHCI_MAX_HALT_USEC);
	}

	xhci->cmd_ring_state = CMD_RING_STATE_STOPPED;

	if (timer_pending(&xhci->cmd_timer)) {
		xhci_dbg_trace(xhci, trace_xhci_dbg_init,
				"Cleanup command queue");
		del_timer(&xhci->cmd_timer);
		xhci_cleanup_command_queue(xhci);
	}

	return ret;
}

/*
 * Set the run bit and wait for the host to be running.
 */
static int xhci_start(struct xhci_hcd *xhci)
{
	u32 temp;
	int ret;

	temp = readl(&xhci->op_regs->command);
	temp |= (CMD_RUN);
	xhci_dbg_trace(xhci, trace_xhci_dbg_init, "// Turn on HC, cmd = 0x%x.",
			temp);
	writel(temp, &xhci->op_regs->command);

	/*
	 * Wait for the HCHalted Status bit to be 0 to indicate the host is
	 * running.
	 */
	ret = xhci_handshake(&xhci->op_regs->status,
			STS_HALT, 0, XHCI_MAX_HALT_USEC);
	if (ret == -ETIMEDOUT)
		xhci_err(xhci, "Host took too long to start, "
				"waited %u microseconds.\n",
				XHCI_MAX_HALT_USEC);
	if (!ret)
		/* clear state flags. Including dying, halted or removing */
		xhci->xhc_state = 0;

	return ret;
}

/*
 * Reset a halted HC.
 *
 * This resets pipelines, timers, counters, state machines, etc.
 * Transactions will be terminated immediately, and operational registers
 * will be set to their defaults.
 */
int xhci_reset(struct xhci_hcd *xhci)
{
	u32 command;
	u32 state;
	int ret, i;

	state = readl(&xhci->op_regs->status);
	if ((state & STS_HALT) == 0) {
		xhci_warn(xhci, "Host controller not halted, aborting reset.\n");
		return 0;
	}

	xhci_dbg_trace(xhci, trace_xhci_dbg_init, "// Reset the HC");
	command = readl(&xhci->op_regs->command);
	command |= CMD_RESET;
	writel(command, &xhci->op_regs->command);

	/* Existing Intel xHCI controllers require a delay of 1 mS,
	 * after setting the CMD_RESET bit, and before accessing any
	 * HC registers. This allows the HC to complete the
	 * reset operation and be ready for HC register access.
	 * Without this delay, the subsequent HC register access,
	 * may result in a system hang very rarely.
	 */
	if (xhci->quirks & XHCI_INTEL_HOST)
		udelay(1000);

	ret = xhci_handshake(&xhci->op_regs->command,
			CMD_RESET, 0, 10 * 1000 * 1000);
	if (ret)
		return ret;

	xhci_dbg_trace(xhci, trace_xhci_dbg_init,
			 "Wait for controller to be ready for doorbell rings");
	/*
	 * xHCI cannot write to any doorbells or operational registers other
	 * than status until the "Controller Not Ready" flag is cleared.
	 */
	ret = xhci_handshake(&xhci->op_regs->status,
			STS_CNR, 0, 10 * 1000 * 1000);

	for (i = 0; i < 2; ++i) {
		xhci->bus_state[i].port_c_suspend = 0;
		xhci->bus_state[i].suspended_ports = 0;
		xhci->bus_state[i].resuming_ports = 0;
	}

	return ret;
}

#ifdef CONFIG_PCI
static int xhci_free_msi(struct xhci_hcd *xhci)
{
	int i;

	if (!xhci->msix_entries)
		return -EINVAL;

	for (i = 0; i < xhci->msix_count; i++)
		if (xhci->msix_entries[i].vector)
			free_irq(xhci->msix_entries[i].vector,
					xhci_to_hcd(xhci));
	return 0;
}

/*
 * Set up MSI
 */
static int xhci_setup_msi(struct xhci_hcd *xhci)
{
	int ret;
	struct pci_dev  *pdev = to_pci_dev(xhci_to_hcd(xhci)->self.controller);

	ret = pci_enable_msi(pdev);
	if (ret) {
		xhci_dbg_trace(xhci, trace_xhci_dbg_init,
				"failed to allocate MSI entry");
		return ret;
	}

	ret = request_irq(pdev->irq, xhci_msi_irq,
				0, "xhci_hcd", xhci_to_hcd(xhci));
	if (ret) {
		xhci_dbg_trace(xhci, trace_xhci_dbg_init,
				"disable MSI interrupt");
		pci_disable_msi(pdev);
	}

	return ret;
}

/*
 * Free IRQs
 * free all IRQs request
 */
static void xhci_free_irq(struct xhci_hcd *xhci)
{
	struct pci_dev *pdev = to_pci_dev(xhci_to_hcd(xhci)->self.controller);
	int ret;

	/* return if using legacy interrupt */
	if (xhci_to_hcd(xhci)->irq > 0)
		return;

	ret = xhci_free_msi(xhci);
	if (!ret)
		return;
	if (pdev->irq > 0)
		free_irq(pdev->irq, xhci_to_hcd(xhci));

	return;
}

/*
 * Set up MSI-X
 */
static int xhci_setup_msix(struct xhci_hcd *xhci)
{
	int i, ret = 0;
	struct usb_hcd *hcd = xhci_to_hcd(xhci);
	struct pci_dev *pdev = to_pci_dev(hcd->self.controller);

	/*
	 * calculate number of msi-x vectors supported.
	 * - HCS_MAX_INTRS: the max number of interrupts the host can handle,
	 *   with max number of interrupters based on the xhci HCSPARAMS1.
	 * - num_online_cpus: maximum msi-x vectors per CPUs core.
	 *   Add additional 1 vector to ensure always available interrupt.
	 */
	xhci->msix_count = min(num_online_cpus() + 1,
				HCS_MAX_INTRS(xhci->hcs_params1));

	xhci->msix_entries =
		kmalloc((sizeof(struct msix_entry))*xhci->msix_count,
				GFP_KERNEL);
	if (!xhci->msix_entries) {
		xhci_err(xhci, "Failed to allocate MSI-X entries\n");
		return -ENOMEM;
	}

	for (i = 0; i < xhci->msix_count; i++) {
		xhci->msix_entries[i].entry = i;
		xhci->msix_entries[i].vector = 0;
	}

	ret = pci_enable_msix_exact(pdev, xhci->msix_entries, xhci->msix_count);
	if (ret) {
		xhci_dbg_trace(xhci, trace_xhci_dbg_init,
				"Failed to enable MSI-X");
		goto free_entries;
	}

	for (i = 0; i < xhci->msix_count; i++) {
		ret = request_irq(xhci->msix_entries[i].vector,
				xhci_msi_irq,
				0, "xhci_hcd", xhci_to_hcd(xhci));
		if (ret)
			goto disable_msix;
	}

	hcd->msix_enabled = 1;
	return ret;

disable_msix:
	xhci_dbg_trace(xhci, trace_xhci_dbg_init, "disable MSI-X interrupt");
	xhci_free_irq(xhci);
	pci_disable_msix(pdev);
free_entries:
	kfree(xhci->msix_entries);
	xhci->msix_entries = NULL;
	return ret;
}

/* Free any IRQs and disable MSI-X */
static void xhci_cleanup_msix(struct xhci_hcd *xhci)
{
	struct usb_hcd *hcd = xhci_to_hcd(xhci);
	struct pci_dev *pdev = to_pci_dev(hcd->self.controller);

	if (xhci->quirks & XHCI_PLAT)
		return;

	xhci_free_irq(xhci);

	if (xhci->msix_entries) {
		pci_disable_msix(pdev);
		kfree(xhci->msix_entries);
		xhci->msix_entries = NULL;
	} else {
		pci_disable_msi(pdev);
	}

	hcd->msix_enabled = 0;
	return;
}

static void __maybe_unused xhci_msix_sync_irqs(struct xhci_hcd *xhci)
{
	int i;

	if (xhci->msix_entries) {
		for (i = 0; i < xhci->msix_count; i++)
			synchronize_irq(xhci->msix_entries[i].vector);
	}
}

static int xhci_try_enable_msi(struct usb_hcd *hcd)
{
	struct xhci_hcd *xhci = hcd_to_xhci(hcd);
	struct pci_dev  *pdev;
	int ret;

	/* The xhci platform device has set up IRQs through usb_add_hcd. */
	if (xhci->quirks & XHCI_PLAT)
		return 0;

	pdev = to_pci_dev(xhci_to_hcd(xhci)->self.controller);
	/*
	 * Some Fresco Logic host controllers advertise MSI, but fail to
	 * generate interrupts.  Don't even try to enable MSI.
	 */
	if (xhci->quirks & XHCI_BROKEN_MSI)
		goto legacy_irq;

	/* unregister the legacy interrupt */
	if (hcd->irq)
		free_irq(hcd->irq, hcd);
	hcd->irq = 0;

	ret = xhci_setup_msix(xhci);
	if (ret)
		/* fall back to msi*/
		ret = xhci_setup_msi(xhci);

	if (!ret)
		/* hcd->irq is 0, we have MSI */
		return 0;

	if (!pdev->irq) {
		xhci_err(xhci, "No msi-x/msi found and no IRQ in BIOS\n");
		return -EINVAL;
	}

 legacy_irq:
	if (!strlen(hcd->irq_descr))
		snprintf(hcd->irq_descr, sizeof(hcd->irq_descr), "%s:usb%d",
			 hcd->driver->description, hcd->self.busnum);

	/* fall back to legacy interrupt*/
	ret = request_irq(pdev->irq, &usb_hcd_irq, IRQF_SHARED,
			hcd->irq_descr, hcd);
	if (ret) {
		xhci_err(xhci, "request interrupt %d failed\n",
				pdev->irq);
		return ret;
	}
	hcd->irq = pdev->irq;
	return 0;
}

#else

static inline int xhci_try_enable_msi(struct usb_hcd *hcd)
{
	return 0;
}

static inline void xhci_cleanup_msix(struct xhci_hcd *xhci)
{
}

static inline void xhci_msix_sync_irqs(struct xhci_hcd *xhci)
{
}

#endif

static void compliance_mode_recovery(unsigned long arg)
{
	struct xhci_hcd *xhci;
	struct usb_hcd *hcd;
	u32 temp;
	int i;

	xhci = (struct xhci_hcd *)arg;

	for (i = 0; i < xhci->num_usb3_ports; i++) {
		temp = readl(xhci->usb3_ports[i]);
		if ((temp & PORT_PLS_MASK) == USB_SS_PORT_LS_COMP_MOD) {
			/*
			 * Compliance Mode Detected. Letting USB Core
			 * handle the Warm Reset
			 */
			xhci_dbg_trace(xhci, trace_xhci_dbg_quirks,
					"Compliance mode detected->port %d",
					i + 1);
			xhci_dbg_trace(xhci, trace_xhci_dbg_quirks,
					"Attempting compliance mode recovery");
			hcd = xhci->shared_hcd;

			if (hcd->state == HC_STATE_SUSPENDED)
				usb_hcd_resume_root_hub(hcd);

			usb_hcd_poll_rh_status(hcd);
		}
	}

	if (xhci->port_status_u0 != ((1 << xhci->num_usb3_ports)-1))
		mod_timer(&xhci->comp_mode_recovery_timer,
			jiffies + msecs_to_jiffies(COMP_MODE_RCVRY_MSECS));
}

/*
 * Quirk to work around issue generated by the SN65LVPE502CP USB3.0 re-driver
 * that causes ports behind that hardware to enter compliance mode sometimes.
 * The quirk creates a timer that polls every 2 seconds the link state of
 * each host controller's port and recovers it by issuing a Warm reset
 * if Compliance mode is detected, otherwise the port will become "dead" (no
 * device connections or disconnections will be detected anymore). Becasue no
 * status event is generated when entering compliance mode (per xhci spec),
 * this quirk is needed on systems that have the failing hardware installed.
 */
static void compliance_mode_recovery_timer_init(struct xhci_hcd *xhci)
{
	xhci->port_status_u0 = 0;
	setup_timer(&xhci->comp_mode_recovery_timer,
		    compliance_mode_recovery, (unsigned long)xhci);
	xhci->comp_mode_recovery_timer.expires = jiffies +
			msecs_to_jiffies(COMP_MODE_RCVRY_MSECS);

	set_timer_slack(&xhci->comp_mode_recovery_timer,
			msecs_to_jiffies(COMP_MODE_RCVRY_MSECS));
	add_timer(&xhci->comp_mode_recovery_timer);
	xhci_dbg_trace(xhci, trace_xhci_dbg_quirks,
			"Compliance mode recovery timer initialized");
}

/*
 * This function identifies the systems that have installed the SN65LVPE502CP
 * USB3.0 re-driver and that need the Compliance Mode Quirk.
 * Systems:
 * Vendor: Hewlett-Packard -> System Models: Z420, Z620 and Z820
 */
static bool xhci_compliance_mode_recovery_timer_quirk_check(void)
{
	const char *dmi_product_name, *dmi_sys_vendor;

	dmi_product_name = dmi_get_system_info(DMI_PRODUCT_NAME);
	dmi_sys_vendor = dmi_get_system_info(DMI_SYS_VENDOR);
	if (!dmi_product_name || !dmi_sys_vendor)
		return false;

	if (!(strstr(dmi_sys_vendor, "Hewlett-Packard")))
		return false;

	if (strstr(dmi_product_name, "Z420") ||
			strstr(dmi_product_name, "Z620") ||
			strstr(dmi_product_name, "Z820") ||
			strstr(dmi_product_name, "Z1 Workstation"))
		return true;

	return false;
}

static int xhci_all_ports_seen_u0(struct xhci_hcd *xhci)
{
	return (xhci->port_status_u0 == ((1 << xhci->num_usb3_ports)-1));
}


/*
 * Initialize memory for HCD and xHC (one-time init).
 *
 * Program the PAGESIZE register, initialize the device context array, create
 * device contexts (?), set up a command ring segment (or two?), create event
 * ring (one for now).
 */
int xhci_init(struct usb_hcd *hcd)
{
	struct xhci_hcd *xhci = hcd_to_xhci(hcd);
	int retval = 0;

	xhci_dbg_trace(xhci, trace_xhci_dbg_init, "xhci_init");
	spin_lock_init(&xhci->lock);
	if (xhci->hci_version == 0x95 && link_quirk) {
		xhci_dbg_trace(xhci, trace_xhci_dbg_quirks,
				"QUIRK: Not clearing Link TRB chain bits.");
		xhci->quirks |= XHCI_LINK_TRB_QUIRK;
	} else {
		xhci_dbg_trace(xhci, trace_xhci_dbg_init,
				"xHCI doesn't need link TRB QUIRK");
	}
	retval = xhci_mem_init(xhci, GFP_KERNEL);
	xhci_dbg_trace(xhci, trace_xhci_dbg_init, "Finished xhci_init");

	/* Initializing Compliance Mode Recovery Data If Needed */
	if (xhci_compliance_mode_recovery_timer_quirk_check()) {
		xhci->quirks |= XHCI_COMP_MODE_QUIRK;
		compliance_mode_recovery_timer_init(xhci);
	}

	return retval;
}

/*-------------------------------------------------------------------------*/


static int xhci_run_finished(struct xhci_hcd *xhci)
{
	if (xhci_start(xhci)) {
		xhci_halt(xhci);
		return -ENODEV;
	}
	xhci->shared_hcd->state = HC_STATE_RUNNING;
	xhci->cmd_ring_state = CMD_RING_STATE_RUNNING;

	if (xhci->quirks & XHCI_NEC_HOST)
		xhci_ring_cmd_db(xhci);

	xhci_dbg_trace(xhci, trace_xhci_dbg_init,
			"Finished xhci_run for USB3 roothub");
	return 0;
}

/*
 * Start the HC after it was halted.
 *
 * This function is called by the USB core when the HC driver is added.
 * Its opposite is xhci_stop().
 *
 * xhci_init() must be called once before this function can be called.
 * Reset the HC, enable device slot contexts, program DCBAAP, and
 * set command ring pointer and event ring pointer.
 *
 * Setup MSI-X vectors and enable interrupts.
 */
int xhci_run(struct usb_hcd *hcd)
{
	u32 temp;
	u64 temp_64;
	int ret;
	struct xhci_hcd *xhci = hcd_to_xhci(hcd);

	/* Start the xHCI host controller running only after the USB 2.0 roothub
	 * is setup.
	 */

	hcd->uses_new_polling = 1;
	if (!usb_hcd_is_primary_hcd(hcd))
		return xhci_run_finished(xhci);

	xhci_dbg_trace(xhci, trace_xhci_dbg_init, "xhci_run");

	ret = xhci_try_enable_msi(hcd);
	if (ret)
		return ret;

	xhci_dbg(xhci, "Command ring memory map follows:\n");
	xhci_debug_ring(xhci, xhci->cmd_ring);
	xhci_dbg_ring_ptrs(xhci, xhci->cmd_ring);
	xhci_dbg_cmd_ptrs(xhci);

	xhci_dbg(xhci, "ERST memory map follows:\n");
	xhci_dbg_erst(xhci, &xhci->erst);
	xhci_dbg(xhci, "Event ring:\n");
	xhci_debug_ring(xhci, xhci->event_ring);
	xhci_dbg_ring_ptrs(xhci, xhci->event_ring);
	temp_64 = xhci_read_64(xhci, &xhci->ir_set->erst_dequeue);
	temp_64 &= ~ERST_PTR_MASK;
	xhci_dbg_trace(xhci, trace_xhci_dbg_init,
			"ERST deq = 64'h%0lx", (long unsigned int) temp_64);

	xhci_dbg_trace(xhci, trace_xhci_dbg_init,
			"// Set the interrupt modulation register");
	temp = readl(&xhci->ir_set->irq_control);
	temp &= ~ER_IRQ_INTERVAL_MASK;
	temp |= (u32) 160;
	writel(temp, &xhci->ir_set->irq_control);

	/* Set the HCD state before we enable the irqs */
	temp = readl(&xhci->op_regs->command);
	temp |= (CMD_EIE);
	xhci_dbg_trace(xhci, trace_xhci_dbg_init,
			"// Enable interrupts, cmd = 0x%x.", temp);
	writel(temp, &xhci->op_regs->command);

	temp = readl(&xhci->ir_set->irq_pending);
	xhci_dbg_trace(xhci, trace_xhci_dbg_init,
			"// Enabling event ring interrupter %pK by writing 0x%x to irq_pending",
			xhci->ir_set, (unsigned int) ER_IRQ_ENABLE(temp));
	writel(ER_IRQ_ENABLE(temp), &xhci->ir_set->irq_pending);
	xhci_print_ir_set(xhci, 0);

	if (xhci->quirks & XHCI_NEC_HOST) {
		struct xhci_command *command;
		command = xhci_alloc_command(xhci, false, false, GFP_KERNEL);
		if (!command)
			return -ENOMEM;
		xhci_queue_vendor_command(xhci, command, 0, 0, 0,
				TRB_TYPE(TRB_NEC_GET_FW));
	}
	xhci_dbg_trace(xhci, trace_xhci_dbg_init,
			"Finished xhci_run for USB2 roothub");
	return 0;
}
EXPORT_SYMBOL_GPL(xhci_run);

/*
 * Stop xHCI driver.
 *
 * This function is called by the USB core when the HC driver is removed.
 * Its opposite is xhci_run().
 *
 * Disable device contexts, disable IRQs, and quiesce the HC.
 * Reset the HC, finish any completed transactions, and cleanup memory.
 */
void xhci_stop(struct usb_hcd *hcd)
{
	u32 temp;
	struct xhci_hcd *xhci = hcd_to_xhci(hcd);

	mutex_lock(&xhci->mutex);

	if (!(xhci->xhc_state & XHCI_STATE_HALTED)) {
		spin_lock_irq(&xhci->lock);

		xhci->xhc_state |= XHCI_STATE_HALTED;
		xhci->cmd_ring_state = CMD_RING_STATE_STOPPED;
		xhci_halt(xhci);
		xhci_reset(xhci);

		spin_unlock_irq(&xhci->lock);
	}

	if (!usb_hcd_is_primary_hcd(hcd)) {
		mutex_unlock(&xhci->mutex);
		return;
	}

	xhci_cleanup_msix(xhci);

	/* Deleting Compliance Mode Recovery Timer */
	if ((xhci->quirks & XHCI_COMP_MODE_QUIRK) &&
			(!(xhci_all_ports_seen_u0(xhci)))) {
		del_timer_sync(&xhci->comp_mode_recovery_timer);
		xhci_dbg_trace(xhci, trace_xhci_dbg_quirks,
				"%s: compliance mode recovery timer deleted",
				__func__);
	}

	if (xhci->quirks & XHCI_AMD_PLL_FIX)
		usb_amd_dev_put();

	xhci_dbg_trace(xhci, trace_xhci_dbg_init,
			"// Disabling event ring interrupts");
	temp = readl(&xhci->op_regs->status);
	writel(temp & ~STS_EINT, &xhci->op_regs->status);
	temp = readl(&xhci->ir_set->irq_pending);
	writel(ER_IRQ_DISABLE(temp), &xhci->ir_set->irq_pending);
	xhci_print_ir_set(xhci, 0);

	xhci_dbg_trace(xhci, trace_xhci_dbg_init, "cleaning up memory");
	xhci_mem_cleanup(xhci);
	xhci_dbg_trace(xhci, trace_xhci_dbg_init,
			"xhci_stop completed - status = %x",
			readl(&xhci->op_regs->status));
	mutex_unlock(&xhci->mutex);
}

/*
 * Shutdown HC (not bus-specific)
 *
 * This is called when the machine is rebooting or halting.  We assume that the
 * machine will be powered off, and the HC's internal state will be reset.
 * Don't bother to free memory.
 *
 * This will only ever be called with the main usb_hcd (the USB3 roothub).
 */
void xhci_shutdown(struct usb_hcd *hcd)
{
	struct xhci_hcd *xhci = hcd_to_xhci(hcd);

	if (xhci->quirks & XHCI_SPURIOUS_REBOOT)
		usb_disable_xhci_ports(to_pci_dev(hcd->self.controller));

	spin_lock_irq(&xhci->lock);
	xhci_halt(xhci);
	/* Workaround for spurious wakeups at shutdown with HSW */
	if (xhci->quirks & XHCI_SPURIOUS_WAKEUP)
		xhci_reset(xhci);
	spin_unlock_irq(&xhci->lock);

	xhci_cleanup_msix(xhci);

	xhci_dbg_trace(xhci, trace_xhci_dbg_init,
			"xhci_shutdown completed - status = %x",
			readl(&xhci->op_regs->status));

	/* Yet another workaround for spurious wakeups at shutdown with HSW */
	if (xhci->quirks & XHCI_SPURIOUS_WAKEUP)
		pci_set_power_state(to_pci_dev(hcd->self.controller), PCI_D3hot);
}

#ifdef CONFIG_PM
static void xhci_save_registers(struct xhci_hcd *xhci)
{
	xhci->s3.command = readl(&xhci->op_regs->command);
	xhci->s3.dev_nt = readl(&xhci->op_regs->dev_notification);
	xhci->s3.dcbaa_ptr = xhci_read_64(xhci, &xhci->op_regs->dcbaa_ptr);
	xhci->s3.config_reg = readl(&xhci->op_regs->config_reg);
	xhci->s3.erst_size = readl(&xhci->ir_set->erst_size);
	xhci->s3.erst_base = xhci_read_64(xhci, &xhci->ir_set->erst_base);
	xhci->s3.erst_dequeue = xhci_read_64(xhci, &xhci->ir_set->erst_dequeue);
	xhci->s3.irq_pending = readl(&xhci->ir_set->irq_pending);
	xhci->s3.irq_control = readl(&xhci->ir_set->irq_control);
}

static void xhci_restore_registers(struct xhci_hcd *xhci)
{
	writel(xhci->s3.command, &xhci->op_regs->command);
	writel(xhci->s3.dev_nt, &xhci->op_regs->dev_notification);
	xhci_write_64(xhci, xhci->s3.dcbaa_ptr, &xhci->op_regs->dcbaa_ptr);
	writel(xhci->s3.config_reg, &xhci->op_regs->config_reg);
	writel(xhci->s3.erst_size, &xhci->ir_set->erst_size);
	xhci_write_64(xhci, xhci->s3.erst_base, &xhci->ir_set->erst_base);
	xhci_write_64(xhci, xhci->s3.erst_dequeue, &xhci->ir_set->erst_dequeue);
	writel(xhci->s3.irq_pending, &xhci->ir_set->irq_pending);
	writel(xhci->s3.irq_control, &xhci->ir_set->irq_control);
}

static void xhci_set_cmd_ring_deq(struct xhci_hcd *xhci)
{
	u64	val_64;

	/* step 2: initialize command ring buffer */
	val_64 = xhci_read_64(xhci, &xhci->op_regs->cmd_ring);
	val_64 = (val_64 & (u64) CMD_RING_RSVD_BITS) |
		(xhci_trb_virt_to_dma(xhci->cmd_ring->deq_seg,
				      xhci->cmd_ring->dequeue) &
		 (u64) ~CMD_RING_RSVD_BITS) |
		xhci->cmd_ring->cycle_state;
	xhci_dbg_trace(xhci, trace_xhci_dbg_init,
			"// Setting command ring address to 0x%llx",
			(long unsigned long) val_64);
	xhci_write_64(xhci, val_64, &xhci->op_regs->cmd_ring);
}

/*
 * The whole command ring must be cleared to zero when we suspend the host.
 *
 * The host doesn't save the command ring pointer in the suspend well, so we
 * need to re-program it on resume.  Unfortunately, the pointer must be 64-byte
 * aligned, because of the reserved bits in the command ring dequeue pointer
 * register.  Therefore, we can't just set the dequeue pointer back in the
 * middle of the ring (TRBs are 16-byte aligned).
 */
static void xhci_clear_command_ring(struct xhci_hcd *xhci)
{
	struct xhci_ring *ring;
	struct xhci_segment *seg;

	ring = xhci->cmd_ring;
	seg = ring->deq_seg;
	do {
		memset(seg->trbs, 0,
			sizeof(union xhci_trb) * (TRBS_PER_SEGMENT - 1));
		seg->trbs[TRBS_PER_SEGMENT - 1].link.control &=
			cpu_to_le32(~TRB_CYCLE);
		seg = seg->next;
	} while (seg != ring->deq_seg);

	/* Reset the software enqueue and dequeue pointers */
	ring->deq_seg = ring->first_seg;
	ring->dequeue = ring->first_seg->trbs;
	ring->enq_seg = ring->deq_seg;
	ring->enqueue = ring->dequeue;

	ring->num_trbs_free = ring->num_segs * (TRBS_PER_SEGMENT - 1) - 1;
	/*
	 * Ring is now zeroed, so the HW should look for change of ownership
	 * when the cycle bit is set to 1.
	 */
	ring->cycle_state = 1;

	/*
	 * Reset the hardware dequeue pointer.
	 * Yes, this will need to be re-written after resume, but we're paranoid
	 * and want to make sure the hardware doesn't access bogus memory
	 * because, say, the BIOS or an SMI started the host without changing
	 * the command ring pointers.
	 */
	xhci_set_cmd_ring_deq(xhci);
}

static void xhci_disable_port_wake_on_bits(struct xhci_hcd *xhci)
{
	int port_index;
	__le32 __iomem **port_array;
	unsigned long flags;
	u32 t1, t2;

	spin_lock_irqsave(&xhci->lock, flags);

	/* disble usb3 ports Wake bits*/
	port_index = xhci->num_usb3_ports;
	port_array = xhci->usb3_ports;
	while (port_index--) {
		t1 = readl(port_array[port_index]);
		t1 = xhci_port_state_to_neutral(t1);
		t2 = t1 & ~PORT_WAKE_BITS;
		if (t1 != t2)
			writel(t2, port_array[port_index]);
	}

	/* disble usb2 ports Wake bits*/
	port_index = xhci->num_usb2_ports;
	port_array = xhci->usb2_ports;
	while (port_index--) {
		t1 = readl(port_array[port_index]);
		t1 = xhci_port_state_to_neutral(t1);
		t2 = t1 & ~PORT_WAKE_BITS;
		if (t1 != t2)
			writel(t2, port_array[port_index]);
	}

	spin_unlock_irqrestore(&xhci->lock, flags);
}

/*
 * Stop HC (not bus-specific)
 *
 * This is called when the machine transition into S3/S4 mode.
 *
 */
int xhci_suspend(struct xhci_hcd *xhci, bool do_wakeup)
{
	int			rc = 0;
	unsigned int		delay = XHCI_MAX_HALT_USEC;
	struct usb_hcd		*hcd = xhci_to_hcd(xhci);
	u32			command;

	if (!hcd->state)
		return 0;

	if (hcd->state != HC_STATE_SUSPENDED ||
			xhci->shared_hcd->state != HC_STATE_SUSPENDED)
		return -EINVAL;

	/* Clear root port wake on bits if wakeup not allowed. */
	if (!do_wakeup)
		xhci_disable_port_wake_on_bits(xhci);

	/* Don't poll the roothubs on bus suspend. */
	xhci_dbg(xhci, "%s: stopping port polling.\n", __func__);
	clear_bit(HCD_FLAG_POLL_RH, &hcd->flags);
	del_timer_sync(&hcd->rh_timer);
	clear_bit(HCD_FLAG_POLL_RH, &xhci->shared_hcd->flags);
	del_timer_sync(&xhci->shared_hcd->rh_timer);

	spin_lock_irq(&xhci->lock);
	clear_bit(HCD_FLAG_HW_ACCESSIBLE, &hcd->flags);
	clear_bit(HCD_FLAG_HW_ACCESSIBLE, &xhci->shared_hcd->flags);
	/* step 1: stop endpoint */
	/* skipped assuming that port suspend has done */

	/* step 2: clear Run/Stop bit */
	command = readl(&xhci->op_regs->command);
	command &= ~CMD_RUN;
	writel(command, &xhci->op_regs->command);

	/* Some chips from Fresco Logic need an extraordinary delay */
	delay *= (xhci->quirks & XHCI_SLOW_SUSPEND) ? 10 : 1;

	if (xhci_handshake(&xhci->op_regs->status,
		      STS_HALT, STS_HALT, delay)) {
		xhci_warn(xhci, "WARN: xHC CMD_RUN timeout\n");
		spin_unlock_irq(&xhci->lock);
		return -ETIMEDOUT;
	}
	xhci_clear_command_ring(xhci);

	/* step 3: save registers */
	xhci_save_registers(xhci);

	/* step 4: set CSS flag */
	command = readl(&xhci->op_regs->command);
	command |= CMD_CSS;
	writel(command, &xhci->op_regs->command);
	if (xhci_handshake(&xhci->op_regs->status,
				STS_SAVE, 0, 10 * 1000)) {
		xhci_warn(xhci, "WARN: xHC save state timeout\n");
		spin_unlock_irq(&xhci->lock);
		return -ETIMEDOUT;
	}
	spin_unlock_irq(&xhci->lock);

	/*
	 * Deleting Compliance Mode Recovery Timer because the xHCI Host
	 * is about to be suspended.
	 */
	if ((xhci->quirks & XHCI_COMP_MODE_QUIRK) &&
			(!(xhci_all_ports_seen_u0(xhci)))) {
		del_timer_sync(&xhci->comp_mode_recovery_timer);
		xhci_dbg_trace(xhci, trace_xhci_dbg_quirks,
				"%s: compliance mode recovery timer deleted",
				__func__);
	}

	/* step 5: remove core well power */
	/* synchronize irq when using MSI-X */
	xhci_msix_sync_irqs(xhci);

	return rc;
}
EXPORT_SYMBOL_GPL(xhci_suspend);

/*
 * start xHC (not bus-specific)
 *
 * This is called when the machine transition from S3/S4 mode.
 *
 */
int xhci_resume(struct xhci_hcd *xhci, bool hibernated)
{
	u32			command, temp = 0, status;
	struct usb_hcd		*hcd = xhci_to_hcd(xhci);
	struct usb_hcd		*secondary_hcd;
	int			retval = 0;
	bool			comp_timer_running = false;

	if (!hcd->state)
		return 0;

	/* Wait a bit if either of the roothubs need to settle from the
	 * transition into bus suspend.
	 */
	if (time_before(jiffies, xhci->bus_state[0].next_statechange) ||
			time_before(jiffies,
				xhci->bus_state[1].next_statechange))
		msleep(100);

	set_bit(HCD_FLAG_HW_ACCESSIBLE, &hcd->flags);
	set_bit(HCD_FLAG_HW_ACCESSIBLE, &xhci->shared_hcd->flags);

	spin_lock_irq(&xhci->lock);
	if (xhci->quirks & XHCI_RESET_ON_RESUME)
		hibernated = true;

	if (!hibernated) {
		/* step 1: restore register */
		xhci_restore_registers(xhci);
		/* step 2: initialize command ring buffer */
		xhci_set_cmd_ring_deq(xhci);
		/* step 3: restore state and start state*/
		/* step 3: set CRS flag */
		command = readl(&xhci->op_regs->command);
		command |= CMD_CRS;
		writel(command, &xhci->op_regs->command);
		if (xhci_handshake(&xhci->op_regs->status,
			      STS_RESTORE, 0, 10 * 1000)) {
			xhci_warn(xhci, "WARN: xHC restore state timeout\n");
			spin_unlock_irq(&xhci->lock);
			return -ETIMEDOUT;
		}
		temp = readl(&xhci->op_regs->status);
	}

	/* If restore operation fails, re-initialize the HC during resume */
	if ((temp & STS_SRE) || hibernated) {

		if ((xhci->quirks & XHCI_COMP_MODE_QUIRK) &&
				!(xhci_all_ports_seen_u0(xhci))) {
			del_timer_sync(&xhci->comp_mode_recovery_timer);
			xhci_dbg_trace(xhci, trace_xhci_dbg_quirks,
				"Compliance Mode Recovery Timer deleted!");
		}

		/* Let the USB core know _both_ roothubs lost power. */
		usb_root_hub_lost_power(xhci->main_hcd->self.root_hub);
		usb_root_hub_lost_power(xhci->shared_hcd->self.root_hub);

		xhci_dbg(xhci, "Stop HCD\n");
		xhci_halt(xhci);
		xhci_reset(xhci);
		spin_unlock_irq(&xhci->lock);
		xhci_cleanup_msix(xhci);

		xhci_dbg(xhci, "// Disabling event ring interrupts\n");
		temp = readl(&xhci->op_regs->status);
		writel(temp & ~STS_EINT, &xhci->op_regs->status);
		temp = readl(&xhci->ir_set->irq_pending);
		writel(ER_IRQ_DISABLE(temp), &xhci->ir_set->irq_pending);
		xhci_print_ir_set(xhci, 0);

		xhci_dbg(xhci, "cleaning up memory\n");
		xhci_mem_cleanup(xhci);
		xhci_dbg(xhci, "xhci_stop completed - status = %x\n",
			    readl(&xhci->op_regs->status));

		/* USB core calls the PCI reinit and start functions twice:
		 * first with the primary HCD, and then with the secondary HCD.
		 * If we don't do the same, the host will never be started.
		 */
		if (!usb_hcd_is_primary_hcd(hcd))
			secondary_hcd = hcd;
		else
			secondary_hcd = xhci->shared_hcd;

		xhci_dbg(xhci, "Initialize the xhci_hcd\n");
		retval = xhci_init(hcd->primary_hcd);
		if (retval)
			return retval;
		comp_timer_running = true;

		xhci_dbg(xhci, "Start the primary HCD\n");
		retval = xhci_run(hcd->primary_hcd);
		if (!retval) {
			xhci_dbg(xhci, "Start the secondary HCD\n");
			retval = xhci_run(secondary_hcd);
		}
		hcd->state = HC_STATE_SUSPENDED;
		xhci->shared_hcd->state = HC_STATE_SUSPENDED;
		goto done;
	}

	/* step 4: set Run/Stop bit */
	command = readl(&xhci->op_regs->command);
	command |= CMD_RUN;
	writel(command, &xhci->op_regs->command);
	xhci_handshake(&xhci->op_regs->status, STS_HALT,
		  0, 250 * 1000);

	/* step 5: walk topology and initialize portsc,
	 * portpmsc and portli
	 */
	/* this is done in bus_resume */

	/* step 6: restart each of the previously
	 * Running endpoints by ringing their doorbells
	 */

	spin_unlock_irq(&xhci->lock);

 done:
	if (retval == 0) {
		/* Resume root hubs only when have pending events. */
		status = readl(&xhci->op_regs->status);
		if (status & STS_EINT) {
			usb_hcd_resume_root_hub(xhci->shared_hcd);
			usb_hcd_resume_root_hub(hcd);
		}
	}

	/*
	 * If system is subject to the Quirk, Compliance Mode Timer needs to
	 * be re-initialized Always after a system resume. Ports are subject
	 * to suffer the Compliance Mode issue again. It doesn't matter if
	 * ports have entered previously to U0 before system's suspension.
	 */
	if ((xhci->quirks & XHCI_COMP_MODE_QUIRK) && !comp_timer_running)
		compliance_mode_recovery_timer_init(xhci);

	/* Re-enable port polling. */
	xhci_dbg(xhci, "%s: starting port polling.\n", __func__);
	set_bit(HCD_FLAG_POLL_RH, &xhci->shared_hcd->flags);
	usb_hcd_poll_rh_status(xhci->shared_hcd);
	set_bit(HCD_FLAG_POLL_RH, &hcd->flags);
	usb_hcd_poll_rh_status(hcd);

	return retval;
}
EXPORT_SYMBOL_GPL(xhci_resume);
#endif	/* CONFIG_PM */

/*-------------------------------------------------------------------------*/

/**
 * xhci_get_endpoint_index - Used for passing endpoint bitmasks between the core and
 * HCDs.  Find the index for an endpoint given its descriptor.  Use the return
 * value to right shift 1 for the bitmask.
 *
 * Index  = (epnum * 2) + direction - 1,
 * where direction = 0 for OUT, 1 for IN.
 * For control endpoints, the IN index is used (OUT index is unused), so
 * index = (epnum * 2) + direction - 1 = (epnum * 2) + 1 - 1 = (epnum * 2)
 */
unsigned int xhci_get_endpoint_index(struct usb_endpoint_descriptor *desc)
{
	unsigned int index;
	if (usb_endpoint_xfer_control(desc))
		index = (unsigned int) (usb_endpoint_num(desc)*2);
	else
		index = (unsigned int) (usb_endpoint_num(desc)*2) +
			(usb_endpoint_dir_in(desc) ? 1 : 0) - 1;
	return index;
}

/* The reverse operation to xhci_get_endpoint_index. Calculate the USB endpoint
 * address from the XHCI endpoint index.
 */
unsigned int xhci_get_endpoint_address(unsigned int ep_index)
{
	unsigned int number = DIV_ROUND_UP(ep_index, 2);
	unsigned int direction = ep_index % 2 ? USB_DIR_OUT : USB_DIR_IN;
	return direction | number;
}

/* Find the flag for this endpoint (for use in the control context).  Use the
 * endpoint index to create a bitmask.  The slot context is bit 0, endpoint 0 is
 * bit 1, etc.
 */
unsigned int xhci_get_endpoint_flag(struct usb_endpoint_descriptor *desc)
{
	return 1 << (xhci_get_endpoint_index(desc) + 1);
}

/* Find the flag for this endpoint (for use in the control context).  Use the
 * endpoint index to create a bitmask.  The slot context is bit 0, endpoint 0 is
 * bit 1, etc.
 */
unsigned int xhci_get_endpoint_flag_from_index(unsigned int ep_index)
{
	return 1 << (ep_index + 1);
}

/* Compute the last valid endpoint context index.  Basically, this is the
 * endpoint index plus one.  For slot contexts with more than valid endpoint,
 * we find the most significant bit set in the added contexts flags.
 * e.g. ep 1 IN (with epnum 0x81) => added_ctxs = 0b1000
 * fls(0b1000) = 4, but the endpoint context index is 3, so subtract one.
 */
unsigned int xhci_last_valid_endpoint(u32 added_ctxs)
{
	return fls(added_ctxs) - 1;
}

/* Returns 1 if the arguments are OK;
 * returns 0 this is a root hub; returns -EINVAL for NULL pointers.
 */
static int xhci_check_args(struct usb_hcd *hcd, struct usb_device *udev,
		struct usb_host_endpoint *ep, int check_ep, bool check_virt_dev,
		const char *func) {
	struct xhci_hcd	*xhci;
	struct xhci_virt_device	*virt_dev;

	if (!hcd || (check_ep && !ep) || !udev) {
		pr_debug("xHCI %s called with invalid args\n", func);
		return -EINVAL;
	}
	if (!udev->parent) {
		pr_debug("xHCI %s called for root hub\n", func);
		return 0;
	}

	xhci = hcd_to_xhci(hcd);
	if (check_virt_dev) {
		if (!udev->slot_id || !xhci->devs[udev->slot_id]) {
			xhci_dbg(xhci, "xHCI %s called with unaddressed device\n",
					func);
			return -EINVAL;
		}

		virt_dev = xhci->devs[udev->slot_id];
		if (virt_dev->udev != udev) {
			xhci_dbg(xhci, "xHCI %s called with udev and "
					  "virt_dev does not match\n", func);
			return -EINVAL;
		}
	}

	if (xhci->xhc_state & XHCI_STATE_HALTED)
		return -ENODEV;

	return 1;
}

static int xhci_configure_endpoint(struct xhci_hcd *xhci,
		struct usb_device *udev, struct xhci_command *command,
		bool ctx_change, bool must_succeed);

/*
 * Full speed devices may have a max packet size greater than 8 bytes, but the
 * USB core doesn't know that until it reads the first 8 bytes of the
 * descriptor.  If the usb_device's max packet size changes after that point,
 * we need to issue an evaluate context command and wait on it.
 */
static int xhci_check_maxpacket(struct xhci_hcd *xhci, unsigned int slot_id,
		unsigned int ep_index, struct urb *urb)
{
	struct xhci_container_ctx *out_ctx;
	struct xhci_input_control_ctx *ctrl_ctx;
	struct xhci_ep_ctx *ep_ctx;
	struct xhci_command *command;
	int max_packet_size;
	int hw_max_packet_size;
	int ret = 0;

	out_ctx = xhci->devs[slot_id]->out_ctx;
	ep_ctx = xhci_get_ep_ctx(xhci, out_ctx, ep_index);
	hw_max_packet_size = MAX_PACKET_DECODED(le32_to_cpu(ep_ctx->ep_info2));
	max_packet_size = usb_endpoint_maxp(&urb->dev->ep0.desc);
	if (hw_max_packet_size != max_packet_size) {
		xhci_dbg_trace(xhci,  trace_xhci_dbg_context_change,
				"Max Packet Size for ep 0 changed.");
		xhci_dbg_trace(xhci,  trace_xhci_dbg_context_change,
				"Max packet size in usb_device = %d",
				max_packet_size);
		xhci_dbg_trace(xhci,  trace_xhci_dbg_context_change,
				"Max packet size in xHCI HW = %d",
				hw_max_packet_size);
		xhci_dbg_trace(xhci,  trace_xhci_dbg_context_change,
				"Issuing evaluate context command.");

		/* Set up the input context flags for the command */
		/* FIXME: This won't work if a non-default control endpoint
		 * changes max packet sizes.
		 */

		command = xhci_alloc_command(xhci, false, true, GFP_KERNEL);
		if (!command)
			return -ENOMEM;

		command->in_ctx = xhci->devs[slot_id]->in_ctx;
		ctrl_ctx = xhci_get_input_control_ctx(command->in_ctx);
		if (!ctrl_ctx) {
			xhci_warn(xhci, "%s: Could not get input context, bad type.\n",
					__func__);
			ret = -ENOMEM;
			goto command_cleanup;
		}
		/* Set up the modified control endpoint 0 */
		xhci_endpoint_copy(xhci, xhci->devs[slot_id]->in_ctx,
				xhci->devs[slot_id]->out_ctx, ep_index);

		ep_ctx = xhci_get_ep_ctx(xhci, command->in_ctx, ep_index);
		ep_ctx->ep_info2 &= cpu_to_le32(~MAX_PACKET_MASK);
		ep_ctx->ep_info2 |= cpu_to_le32(MAX_PACKET(max_packet_size));

		ctrl_ctx->add_flags = cpu_to_le32(EP0_FLAG);
		ctrl_ctx->drop_flags = 0;

		xhci_dbg(xhci, "Slot %d input context\n", slot_id);
		xhci_dbg_ctx(xhci, command->in_ctx, ep_index);
		xhci_dbg(xhci, "Slot %d output context\n", slot_id);
		xhci_dbg_ctx(xhci, out_ctx, ep_index);

		ret = xhci_configure_endpoint(xhci, urb->dev, command,
				true, false);

		/* Clean up the input context for later use by bandwidth
		 * functions.
		 */
		ctrl_ctx->add_flags = cpu_to_le32(SLOT_FLAG);
command_cleanup:
		kfree(command->completion);
		kfree(command);
	}
	return ret;
}

/*
 * non-error returns are a promise to giveback() the urb later
 * we drop ownership so next owner (or urb unlink) can get it
 */
int xhci_urb_enqueue(struct usb_hcd *hcd, struct urb *urb, gfp_t mem_flags)
{
	struct xhci_hcd *xhci = hcd_to_xhci(hcd);
	struct xhci_td *buffer;
	unsigned long flags;
	int ret = 0;
	unsigned int slot_id, ep_index;
	struct urb_priv	*urb_priv;
	int size, i;

	if (!urb || xhci_check_args(hcd, urb->dev, urb->ep,
					true, true, __func__) <= 0)
		return -EINVAL;

	slot_id = urb->dev->slot_id;
	ep_index = xhci_get_endpoint_index(&urb->ep->desc);

	if (!HCD_HW_ACCESSIBLE(hcd)) {
		if (!in_interrupt())
			xhci_dbg(xhci, "urb submitted during PCI suspend\n");
		ret = -ESHUTDOWN;
		goto exit;
	}

	if (usb_endpoint_xfer_isoc(&urb->ep->desc))
		size = urb->number_of_packets;
	else if (usb_endpoint_is_bulk_out(&urb->ep->desc) &&
	    urb->transfer_buffer_length > 0 &&
	    urb->transfer_flags & URB_ZERO_PACKET &&
	    !(urb->transfer_buffer_length % usb_endpoint_maxp(&urb->ep->desc)))
		size = 2;
	else
		size = 1;

	urb_priv = kzalloc(sizeof(struct urb_priv) +
				  size * sizeof(struct xhci_td *), mem_flags);
	if (!urb_priv)
		return -ENOMEM;

	buffer = kzalloc(size * sizeof(struct xhci_td), mem_flags);
	if (!buffer) {
		kfree(urb_priv);
		return -ENOMEM;
	}

	for (i = 0; i < size; i++) {
		urb_priv->td[i] = buffer;
		buffer++;
	}

	urb_priv->length = size;
	urb_priv->td_cnt = 0;
	urb->hcpriv = urb_priv;

	if (usb_endpoint_xfer_control(&urb->ep->desc)) {
		/* Check to see if the max packet size for the default control
		 * endpoint changed during FS device enumeration
		 */
		if (urb->dev->speed == USB_SPEED_FULL) {
			ret = xhci_check_maxpacket(xhci, slot_id,
					ep_index, urb);
			if (ret < 0) {
				xhci_urb_free_priv(urb_priv);
				urb->hcpriv = NULL;
				return ret;
			}
		}

		/* We have a spinlock and interrupts disabled, so we must pass
		 * atomic context to this function, which may allocate memory.
		 */
		spin_lock_irqsave(&xhci->lock, flags);
		if (xhci->xhc_state & XHCI_STATE_DYING)
			goto dying;
		ret = xhci_queue_ctrl_tx(xhci, GFP_ATOMIC, urb,
				slot_id, ep_index);
		if (ret)
			goto free_priv;
		spin_unlock_irqrestore(&xhci->lock, flags);
	} else if (usb_endpoint_xfer_bulk(&urb->ep->desc)) {
		spin_lock_irqsave(&xhci->lock, flags);
		if (xhci->xhc_state & XHCI_STATE_DYING)
			goto dying;
		if (xhci->devs[slot_id]->eps[ep_index].ep_state &
				EP_GETTING_STREAMS) {
			xhci_warn(xhci, "WARN: Can't enqueue URB while bulk ep "
					"is transitioning to using streams.\n");
			ret = -EINVAL;
		} else if (xhci->devs[slot_id]->eps[ep_index].ep_state &
				EP_GETTING_NO_STREAMS) {
			xhci_warn(xhci, "WARN: Can't enqueue URB while bulk ep "
					"is transitioning to "
					"not having streams.\n");
			ret = -EINVAL;
		} else {
			ret = xhci_queue_bulk_tx(xhci, GFP_ATOMIC, urb,
					slot_id, ep_index);
		}
		if (ret)
			goto free_priv;
		spin_unlock_irqrestore(&xhci->lock, flags);
	} else if (usb_endpoint_xfer_int(&urb->ep->desc)) {
		spin_lock_irqsave(&xhci->lock, flags);
		if (xhci->xhc_state & XHCI_STATE_DYING)
			goto dying;
		ret = xhci_queue_intr_tx(xhci, GFP_ATOMIC, urb,
				slot_id, ep_index);
		if (ret)
			goto free_priv;
		spin_unlock_irqrestore(&xhci->lock, flags);
	} else {
		spin_lock_irqsave(&xhci->lock, flags);
		if (xhci->xhc_state & XHCI_STATE_DYING)
			goto dying;
		ret = xhci_queue_isoc_tx_prepare(xhci, GFP_ATOMIC, urb,
				slot_id, ep_index);
		if (ret)
			goto free_priv;
		spin_unlock_irqrestore(&xhci->lock, flags);
	}
exit:
	return ret;
dying:
	xhci_dbg(xhci, "Ep 0x%x: URB %pK submitted for "
			"non-responsive xHCI host.\n",
			urb->ep->desc.bEndpointAddress, urb);
	ret = -ESHUTDOWN;
free_priv:
	xhci_urb_free_priv(urb_priv);
	urb->hcpriv = NULL;
	spin_unlock_irqrestore(&xhci->lock, flags);
	return ret;
}

/* Get the right ring for the given URB.
 * If the endpoint supports streams, boundary check the URB's stream ID.
 * If the endpoint doesn't support streams, return the singular endpoint ring.
 */
static struct xhci_ring *xhci_urb_to_transfer_ring(struct xhci_hcd *xhci,
		struct urb *urb)
{
	unsigned int slot_id;
	unsigned int ep_index;
	unsigned int stream_id;
	struct xhci_virt_ep *ep;

	slot_id = urb->dev->slot_id;
	ep_index = xhci_get_endpoint_index(&urb->ep->desc);
	stream_id = urb->stream_id;
	ep = &xhci->devs[slot_id]->eps[ep_index];
	/* Common case: no streams */
	if (!(ep->ep_state & EP_HAS_STREAMS))
		return ep->ring;

	if (stream_id == 0) {
		xhci_warn(xhci,
				"WARN: Slot ID %u, ep index %u has streams, "
				"but URB has no stream ID.\n",
				slot_id, ep_index);
		return NULL;
	}

	if (stream_id < ep->stream_info->num_streams)
		return ep->stream_info->stream_rings[stream_id];

	xhci_warn(xhci,
			"WARN: Slot ID %u, ep index %u has "
			"stream IDs 1 to %u allocated, "
			"but stream ID %u is requested.\n",
			slot_id, ep_index,
			ep->stream_info->num_streams - 1,
			stream_id);
	return NULL;
}

/*
 * Remove the URB's TD from the endpoint ring.  This may cause the HC to stop
 * USB transfers, potentially stopping in the middle of a TRB buffer.  The HC
 * should pick up where it left off in the TD, unless a Set Transfer Ring
 * Dequeue Pointer is issued.
 *
 * The TRBs that make up the buffers for the canceled URB will be "removed" from
 * the ring.  Since the ring is a contiguous structure, they can't be physically
 * removed.  Instead, there are two options:
 *
 *  1) If the HC is in the middle of processing the URB to be canceled, we
 *     simply move the ring's dequeue pointer past those TRBs using the Set
 *     Transfer Ring Dequeue Pointer command.  This will be the common case,
 *     when drivers timeout on the last submitted URB and attempt to cancel.
 *
 *  2) If the HC is in the middle of a different TD, we turn the TRBs into a
 *     series of 1-TRB transfer no-op TDs.  (No-ops shouldn't be chained.)  The
 *     HC will need to invalidate the any TRBs it has cached after the stop
 *     endpoint command, as noted in the xHCI 0.95 errata.
 *
 *  3) The TD may have completed by the time the Stop Endpoint Command
 *     completes, so software needs to handle that case too.
 *
 * This function should protect against the TD enqueueing code ringing the
 * doorbell while this code is waiting for a Stop Endpoint command to complete.
 * It also needs to account for multiple cancellations on happening at the same
 * time for the same endpoint.
 *
 * Note that this function can be called in any context, or so says
 * usb_hcd_unlink_urb()
 */
int xhci_urb_dequeue(struct usb_hcd *hcd, struct urb *urb, int status)
{
	unsigned long flags;
	int ret, i;
	u32 temp;
	struct xhci_hcd *xhci;
	struct urb_priv	*urb_priv;
	struct xhci_td *td;
	unsigned int ep_index;
	struct xhci_ring *ep_ring;
	struct xhci_virt_ep *ep;
	struct xhci_command *command;

	xhci = hcd_to_xhci(hcd);
	spin_lock_irqsave(&xhci->lock, flags);
	/* Make sure the URB hasn't completed or been unlinked already */
	ret = usb_hcd_check_unlink_urb(hcd, urb, status);
	if (ret || !urb->hcpriv)
		goto done;
	temp = readl(&xhci->op_regs->status);
	if (temp == 0xffffffff || (xhci->xhc_state & XHCI_STATE_HALTED)) {
		xhci_dbg_trace(xhci, trace_xhci_dbg_cancel_urb,
				"HW died, freeing TD.");
		urb_priv = urb->hcpriv;
		for (i = urb_priv->td_cnt;
		     i < urb_priv->length && xhci->devs[urb->dev->slot_id];
		     i++) {
			td = urb_priv->td[i];
			if (!list_empty(&td->td_list))
				list_del_init(&td->td_list);
			if (!list_empty(&td->cancelled_td_list))
				list_del_init(&td->cancelled_td_list);
		}

		usb_hcd_unlink_urb_from_ep(hcd, urb);
		spin_unlock_irqrestore(&xhci->lock, flags);
		usb_hcd_giveback_urb(hcd, urb, -ESHUTDOWN);
		xhci_urb_free_priv(urb_priv);
		return ret;
	}
<<<<<<< HEAD
	if ((xhci->xhc_state & XHCI_STATE_DYING) ||
			(xhci->xhc_state & XHCI_STATE_HALTED)) {
		xhci_dbg_trace(xhci, trace_xhci_dbg_cancel_urb,
				"Ep 0x%x: URB %pK to be canceled on "
				"non-responsive xHCI host.",
				urb->ep->desc.bEndpointAddress, urb);
		/* Let the stop endpoint command watchdog timer (which set this
		 * state) finish cleaning up the endpoint TD lists.  We must
		 * have caught it in the middle of dropping a lock and giving
		 * back an URB.
		 */
		goto done;
	}
=======
>>>>>>> 26c81565

	ep_index = xhci_get_endpoint_index(&urb->ep->desc);
	ep = &xhci->devs[urb->dev->slot_id]->eps[ep_index];
	ep_ring = xhci_urb_to_transfer_ring(xhci, urb);
	if (!ep_ring) {
		ret = -EINVAL;
		goto done;
	}

	urb_priv = urb->hcpriv;
	i = urb_priv->td_cnt;
	if (i < urb_priv->length)
		xhci_dbg_trace(xhci, trace_xhci_dbg_cancel_urb,
				"Cancel URB %pK, dev %s, ep 0x%x, "
				"starting at offset 0x%llx",
				urb, urb->dev->devpath,
				urb->ep->desc.bEndpointAddress,
				(unsigned long long) xhci_trb_virt_to_dma(
					urb_priv->td[i]->start_seg,
					urb_priv->td[i]->first_trb));

	for (; i < urb_priv->length; i++) {
		td = urb_priv->td[i];
		list_add_tail(&td->cancelled_td_list, &ep->cancelled_td_list);
	}

	/* Queue a stop endpoint command, but only if this is
	 * the first cancellation to be handled.
	 */
	if (!(ep->ep_state & EP_HALT_PENDING)) {
		command = xhci_alloc_command(xhci, false, false, GFP_ATOMIC);
		if (!command) {
			ret = -ENOMEM;
			goto done;
		}
		ep->ep_state |= EP_HALT_PENDING;
		ep->stop_cmds_pending++;
		ep->stop_cmd_timer.expires = jiffies +
			XHCI_STOP_EP_CMD_TIMEOUT * HZ;
		add_timer(&ep->stop_cmd_timer);
		xhci_queue_stop_endpoint(xhci, command, urb->dev->slot_id,
					 ep_index, 0);
		xhci_ring_cmd_db(xhci);
	}
done:
	spin_unlock_irqrestore(&xhci->lock, flags);
	return ret;
}

/* Drop an endpoint from a new bandwidth configuration for this device.
 * Only one call to this function is allowed per endpoint before
 * check_bandwidth() or reset_bandwidth() must be called.
 * A call to xhci_drop_endpoint() followed by a call to xhci_add_endpoint() will
 * add the endpoint to the schedule with possibly new parameters denoted by a
 * different endpoint descriptor in usb_host_endpoint.
 * A call to xhci_add_endpoint() followed by a call to xhci_drop_endpoint() is
 * not allowed.
 *
 * The USB core will not allow URBs to be queued to an endpoint that is being
 * disabled, so there's no need for mutual exclusion to protect
 * the xhci->devs[slot_id] structure.
 */
int xhci_drop_endpoint(struct usb_hcd *hcd, struct usb_device *udev,
		struct usb_host_endpoint *ep)
{
	struct xhci_hcd *xhci;
	struct xhci_container_ctx *in_ctx, *out_ctx;
	struct xhci_input_control_ctx *ctrl_ctx;
	unsigned int ep_index;
	struct xhci_ep_ctx *ep_ctx;
	u32 drop_flag;
	u32 new_add_flags, new_drop_flags;
	int ret;

	ret = xhci_check_args(hcd, udev, ep, 1, true, __func__);
	if (ret <= 0)
		return ret;
	xhci = hcd_to_xhci(hcd);
	if (xhci->xhc_state & XHCI_STATE_DYING)
		return -ENODEV;

	xhci_dbg(xhci, "%s called for udev %pK\n", __func__, udev);
	drop_flag = xhci_get_endpoint_flag(&ep->desc);
	if (drop_flag == SLOT_FLAG || drop_flag == EP0_FLAG) {
		xhci_dbg(xhci, "xHCI %s - can't drop slot or ep 0 %#x\n",
				__func__, drop_flag);
		return 0;
	}

	in_ctx = xhci->devs[udev->slot_id]->in_ctx;
	out_ctx = xhci->devs[udev->slot_id]->out_ctx;
	ctrl_ctx = xhci_get_input_control_ctx(in_ctx);
	if (!ctrl_ctx) {
		xhci_warn(xhci, "%s: Could not get input context, bad type.\n",
				__func__);
		return 0;
	}

	ep_index = xhci_get_endpoint_index(&ep->desc);
	ep_ctx = xhci_get_ep_ctx(xhci, out_ctx, ep_index);
	/* If the HC already knows the endpoint is disabled,
	 * or the HCD has noted it is disabled, ignore this request
	 */
	if (((ep_ctx->ep_info & cpu_to_le32(EP_STATE_MASK)) ==
	     cpu_to_le32(EP_STATE_DISABLED)) ||
	    le32_to_cpu(ctrl_ctx->drop_flags) &
	    xhci_get_endpoint_flag(&ep->desc)) {
		/* Do not warn when called after a usb_device_reset */
		if (xhci->devs[udev->slot_id]->eps[ep_index].ring != NULL)
			xhci_warn(xhci, "xHCI %s called with disabled ep %pK\n",
				  __func__, ep);
		return 0;
	}

	ctrl_ctx->drop_flags |= cpu_to_le32(drop_flag);
	new_drop_flags = le32_to_cpu(ctrl_ctx->drop_flags);

	ctrl_ctx->add_flags &= cpu_to_le32(~drop_flag);
	new_add_flags = le32_to_cpu(ctrl_ctx->add_flags);

	xhci_endpoint_zero(xhci, xhci->devs[udev->slot_id], ep);

	xhci_dbg(xhci, "drop ep 0x%x, slot id %d, new drop flags = %#x, new add flags = %#x\n",
			(unsigned int) ep->desc.bEndpointAddress,
			udev->slot_id,
			(unsigned int) new_drop_flags,
			(unsigned int) new_add_flags);
	return 0;
}

/* Add an endpoint to a new possible bandwidth configuration for this device.
 * Only one call to this function is allowed per endpoint before
 * check_bandwidth() or reset_bandwidth() must be called.
 * A call to xhci_drop_endpoint() followed by a call to xhci_add_endpoint() will
 * add the endpoint to the schedule with possibly new parameters denoted by a
 * different endpoint descriptor in usb_host_endpoint.
 * A call to xhci_add_endpoint() followed by a call to xhci_drop_endpoint() is
 * not allowed.
 *
 * The USB core will not allow URBs to be queued to an endpoint until the
 * configuration or alt setting is installed in the device, so there's no need
 * for mutual exclusion to protect the xhci->devs[slot_id] structure.
 */
int xhci_add_endpoint(struct usb_hcd *hcd, struct usb_device *udev,
		struct usb_host_endpoint *ep)
{
	struct xhci_hcd *xhci;
	struct xhci_container_ctx *in_ctx;
	unsigned int ep_index;
	struct xhci_input_control_ctx *ctrl_ctx;
	u32 added_ctxs;
	u32 new_add_flags, new_drop_flags;
	struct xhci_virt_device *virt_dev;
	int ret = 0;

	ret = xhci_check_args(hcd, udev, ep, 1, true, __func__);
	if (ret <= 0) {
		/* So we won't queue a reset ep command for a root hub */
		ep->hcpriv = NULL;
		return ret;
	}
	xhci = hcd_to_xhci(hcd);
	if (xhci->xhc_state & XHCI_STATE_DYING)
		return -ENODEV;

	added_ctxs = xhci_get_endpoint_flag(&ep->desc);
	if (added_ctxs == SLOT_FLAG || added_ctxs == EP0_FLAG) {
		/* FIXME when we have to issue an evaluate endpoint command to
		 * deal with ep0 max packet size changing once we get the
		 * descriptors
		 */
		xhci_dbg(xhci, "xHCI %s - can't add slot or ep 0 %#x\n",
				__func__, added_ctxs);
		return 0;
	}

	virt_dev = xhci->devs[udev->slot_id];
	in_ctx = virt_dev->in_ctx;
	ctrl_ctx = xhci_get_input_control_ctx(in_ctx);
	if (!ctrl_ctx) {
		xhci_warn(xhci, "%s: Could not get input context, bad type.\n",
				__func__);
		return 0;
	}

	ep_index = xhci_get_endpoint_index(&ep->desc);
	/* If this endpoint is already in use, and the upper layers are trying
	 * to add it again without dropping it, reject the addition.
	 */
	if (virt_dev->eps[ep_index].ring &&
			!(le32_to_cpu(ctrl_ctx->drop_flags) & added_ctxs)) {
		xhci_warn(xhci, "Trying to add endpoint 0x%x "
				"without dropping it.\n",
				(unsigned int) ep->desc.bEndpointAddress);
		return -EINVAL;
	}

	/* If the HCD has already noted the endpoint is enabled,
	 * ignore this request.
	 */
	if (le32_to_cpu(ctrl_ctx->add_flags) & added_ctxs) {
		xhci_warn(xhci, "xHCI %s called with enabled ep %pK\n",
				__func__, ep);
		return 0;
	}

	/*
	 * Configuration and alternate setting changes must be done in
	 * process context, not interrupt context (or so documenation
	 * for usb_set_interface() and usb_set_configuration() claim).
	 */
	if (xhci_endpoint_init(xhci, virt_dev, udev, ep, GFP_NOIO) < 0) {
		dev_dbg(&udev->dev, "%s - could not initialize ep %#x\n",
				__func__, ep->desc.bEndpointAddress);
		return -ENOMEM;
	}

	ctrl_ctx->add_flags |= cpu_to_le32(added_ctxs);
	new_add_flags = le32_to_cpu(ctrl_ctx->add_flags);

	/* If xhci_endpoint_disable() was called for this endpoint, but the
	 * xHC hasn't been notified yet through the check_bandwidth() call,
	 * this re-adds a new state for the endpoint from the new endpoint
	 * descriptors.  We must drop and re-add this endpoint, so we leave the
	 * drop flags alone.
	 */
	new_drop_flags = le32_to_cpu(ctrl_ctx->drop_flags);

	/* Store the usb_device pointer for later use */
	ep->hcpriv = udev;

	xhci_dbg(xhci, "add ep 0x%x, slot id %d, new drop flags = %#x, new add flags = %#x\n",
			(unsigned int) ep->desc.bEndpointAddress,
			udev->slot_id,
			(unsigned int) new_drop_flags,
			(unsigned int) new_add_flags);
	return 0;
}

static void xhci_zero_in_ctx(struct xhci_hcd *xhci, struct xhci_virt_device *virt_dev)
{
	struct xhci_input_control_ctx *ctrl_ctx;
	struct xhci_ep_ctx *ep_ctx;
	struct xhci_slot_ctx *slot_ctx;
	int i;

	ctrl_ctx = xhci_get_input_control_ctx(virt_dev->in_ctx);
	if (!ctrl_ctx) {
		xhci_warn(xhci, "%s: Could not get input context, bad type.\n",
				__func__);
		return;
	}

	/* When a device's add flag and drop flag are zero, any subsequent
	 * configure endpoint command will leave that endpoint's state
	 * untouched.  Make sure we don't leave any old state in the input
	 * endpoint contexts.
	 */
	ctrl_ctx->drop_flags = 0;
	ctrl_ctx->add_flags = 0;
	slot_ctx = xhci_get_slot_ctx(xhci, virt_dev->in_ctx);
	slot_ctx->dev_info &= cpu_to_le32(~LAST_CTX_MASK);
	/* Endpoint 0 is always valid */
	slot_ctx->dev_info |= cpu_to_le32(LAST_CTX(1));
	for (i = 1; i < 31; ++i) {
		ep_ctx = xhci_get_ep_ctx(xhci, virt_dev->in_ctx, i);
		ep_ctx->ep_info = 0;
		ep_ctx->ep_info2 = 0;
		ep_ctx->deq = 0;
		ep_ctx->tx_info = 0;
	}
}

static int xhci_configure_endpoint_result(struct xhci_hcd *xhci,
		struct usb_device *udev, u32 *cmd_status)
{
	int ret;

	switch (*cmd_status) {
	case COMP_CMD_ABORT:
	case COMP_CMD_STOP:
		xhci_warn(xhci, "Timeout while waiting for configure endpoint command\n");
		ret = -ETIME;
		break;
	case COMP_ENOMEM:
		dev_warn(&udev->dev,
			 "Not enough host controller resources for new device state.\n");
		ret = -ENOMEM;
		/* FIXME: can we allocate more resources for the HC? */
		break;
	case COMP_BW_ERR:
	case COMP_2ND_BW_ERR:
		dev_warn(&udev->dev,
			 "Not enough bandwidth for new device state.\n");
		ret = -ENOSPC;
		/* FIXME: can we go back to the old state? */
		break;
	case COMP_TRB_ERR:
		/* the HCD set up something wrong */
		dev_warn(&udev->dev, "ERROR: Endpoint drop flag = 0, "
				"add flag = 1, "
				"and endpoint is not disabled.\n");
		ret = -EINVAL;
		break;
	case COMP_DEV_ERR:
		dev_warn(&udev->dev,
			 "ERROR: Incompatible device for endpoint configure command.\n");
		ret = -ENODEV;
		break;
	case COMP_SUCCESS:
		xhci_dbg_trace(xhci, trace_xhci_dbg_context_change,
				"Successful Endpoint Configure command");
		ret = 0;
		break;
	default:
		xhci_err(xhci, "ERROR: unexpected command completion code 0x%x.\n",
				*cmd_status);
		ret = -EINVAL;
		break;
	}
	return ret;
}

static int xhci_evaluate_context_result(struct xhci_hcd *xhci,
		struct usb_device *udev, u32 *cmd_status)
{
	int ret;
	struct xhci_virt_device *virt_dev = xhci->devs[udev->slot_id];

	switch (*cmd_status) {
	case COMP_CMD_ABORT:
	case COMP_CMD_STOP:
		xhci_warn(xhci, "Timeout while waiting for evaluate context command\n");
		ret = -ETIME;
		break;
	case COMP_EINVAL:
		dev_warn(&udev->dev,
			 "WARN: xHCI driver setup invalid evaluate context command.\n");
		ret = -EINVAL;
		break;
	case COMP_EBADSLT:
		dev_warn(&udev->dev,
			"WARN: slot not enabled for evaluate context command.\n");
		ret = -EINVAL;
		break;
	case COMP_CTX_STATE:
		dev_warn(&udev->dev,
			"WARN: invalid context state for evaluate context command.\n");
		xhci_dbg_ctx(xhci, virt_dev->out_ctx, 1);
		ret = -EINVAL;
		break;
	case COMP_DEV_ERR:
		dev_warn(&udev->dev,
			"ERROR: Incompatible device for evaluate context command.\n");
		ret = -ENODEV;
		break;
	case COMP_MEL_ERR:
		/* Max Exit Latency too large error */
		dev_warn(&udev->dev, "WARN: Max Exit Latency too large\n");
		ret = -EINVAL;
		break;
	case COMP_SUCCESS:
		xhci_dbg_trace(xhci, trace_xhci_dbg_context_change,
				"Successful evaluate context command");
		ret = 0;
		break;
	default:
		xhci_err(xhci, "ERROR: unexpected command completion code 0x%x.\n",
			*cmd_status);
		ret = -EINVAL;
		break;
	}
	return ret;
}

static u32 xhci_count_num_new_endpoints(struct xhci_hcd *xhci,
		struct xhci_input_control_ctx *ctrl_ctx)
{
	u32 valid_add_flags;
	u32 valid_drop_flags;

	/* Ignore the slot flag (bit 0), and the default control endpoint flag
	 * (bit 1).  The default control endpoint is added during the Address
	 * Device command and is never removed until the slot is disabled.
	 */
	valid_add_flags = le32_to_cpu(ctrl_ctx->add_flags) >> 2;
	valid_drop_flags = le32_to_cpu(ctrl_ctx->drop_flags) >> 2;

	/* Use hweight32 to count the number of ones in the add flags, or
	 * number of endpoints added.  Don't count endpoints that are changed
	 * (both added and dropped).
	 */
	return hweight32(valid_add_flags) -
		hweight32(valid_add_flags & valid_drop_flags);
}

static unsigned int xhci_count_num_dropped_endpoints(struct xhci_hcd *xhci,
		struct xhci_input_control_ctx *ctrl_ctx)
{
	u32 valid_add_flags;
	u32 valid_drop_flags;

	valid_add_flags = le32_to_cpu(ctrl_ctx->add_flags) >> 2;
	valid_drop_flags = le32_to_cpu(ctrl_ctx->drop_flags) >> 2;

	return hweight32(valid_drop_flags) -
		hweight32(valid_add_flags & valid_drop_flags);
}

/*
 * We need to reserve the new number of endpoints before the configure endpoint
 * command completes.  We can't subtract the dropped endpoints from the number
 * of active endpoints until the command completes because we can oversubscribe
 * the host in this case:
 *
 *  - the first configure endpoint command drops more endpoints than it adds
 *  - a second configure endpoint command that adds more endpoints is queued
 *  - the first configure endpoint command fails, so the config is unchanged
 *  - the second command may succeed, even though there isn't enough resources
 *
 * Must be called with xhci->lock held.
 */
static int xhci_reserve_host_resources(struct xhci_hcd *xhci,
		struct xhci_input_control_ctx *ctrl_ctx)
{
	u32 added_eps;

	added_eps = xhci_count_num_new_endpoints(xhci, ctrl_ctx);
	if (xhci->num_active_eps + added_eps > xhci->limit_active_eps) {
		xhci_dbg_trace(xhci, trace_xhci_dbg_quirks,
				"Not enough ep ctxs: "
				"%u active, need to add %u, limit is %u.",
				xhci->num_active_eps, added_eps,
				xhci->limit_active_eps);
		return -ENOMEM;
	}
	xhci->num_active_eps += added_eps;
	xhci_dbg_trace(xhci, trace_xhci_dbg_quirks,
			"Adding %u ep ctxs, %u now active.", added_eps,
			xhci->num_active_eps);
	return 0;
}

/*
 * The configure endpoint was failed by the xHC for some other reason, so we
 * need to revert the resources that failed configuration would have used.
 *
 * Must be called with xhci->lock held.
 */
static void xhci_free_host_resources(struct xhci_hcd *xhci,
		struct xhci_input_control_ctx *ctrl_ctx)
{
	u32 num_failed_eps;

	num_failed_eps = xhci_count_num_new_endpoints(xhci, ctrl_ctx);
	xhci->num_active_eps -= num_failed_eps;
	xhci_dbg_trace(xhci, trace_xhci_dbg_quirks,
			"Removing %u failed ep ctxs, %u now active.",
			num_failed_eps,
			xhci->num_active_eps);
}

/*
 * Now that the command has completed, clean up the active endpoint count by
 * subtracting out the endpoints that were dropped (but not changed).
 *
 * Must be called with xhci->lock held.
 */
static void xhci_finish_resource_reservation(struct xhci_hcd *xhci,
		struct xhci_input_control_ctx *ctrl_ctx)
{
	u32 num_dropped_eps;

	num_dropped_eps = xhci_count_num_dropped_endpoints(xhci, ctrl_ctx);
	xhci->num_active_eps -= num_dropped_eps;
	if (num_dropped_eps)
		xhci_dbg_trace(xhci, trace_xhci_dbg_quirks,
				"Removing %u dropped ep ctxs, %u now active.",
				num_dropped_eps,
				xhci->num_active_eps);
}

static unsigned int xhci_get_block_size(struct usb_device *udev)
{
	switch (udev->speed) {
	case USB_SPEED_LOW:
	case USB_SPEED_FULL:
		return FS_BLOCK;
	case USB_SPEED_HIGH:
		return HS_BLOCK;
	case USB_SPEED_SUPER:
	case USB_SPEED_SUPER_PLUS:
		return SS_BLOCK;
	case USB_SPEED_UNKNOWN:
	case USB_SPEED_WIRELESS:
	default:
		/* Should never happen */
		return 1;
	}
}

static unsigned int
xhci_get_largest_overhead(struct xhci_interval_bw *interval_bw)
{
	if (interval_bw->overhead[LS_OVERHEAD_TYPE])
		return LS_OVERHEAD;
	if (interval_bw->overhead[FS_OVERHEAD_TYPE])
		return FS_OVERHEAD;
	return HS_OVERHEAD;
}

/* If we are changing a LS/FS device under a HS hub,
 * make sure (if we are activating a new TT) that the HS bus has enough
 * bandwidth for this new TT.
 */
static int xhci_check_tt_bw_table(struct xhci_hcd *xhci,
		struct xhci_virt_device *virt_dev,
		int old_active_eps)
{
	struct xhci_interval_bw_table *bw_table;
	struct xhci_tt_bw_info *tt_info;

	/* Find the bandwidth table for the root port this TT is attached to. */
	bw_table = &xhci->rh_bw[virt_dev->real_port - 1].bw_table;
	tt_info = virt_dev->tt_info;
	/* If this TT already had active endpoints, the bandwidth for this TT
	 * has already been added.  Removing all periodic endpoints (and thus
	 * making the TT enactive) will only decrease the bandwidth used.
	 */
	if (old_active_eps)
		return 0;
	if (old_active_eps == 0 && tt_info->active_eps != 0) {
		if (bw_table->bw_used + TT_HS_OVERHEAD > HS_BW_LIMIT)
			return -ENOMEM;
		return 0;
	}
	/* Not sure why we would have no new active endpoints...
	 *
	 * Maybe because of an Evaluate Context change for a hub update or a
	 * control endpoint 0 max packet size change?
	 * FIXME: skip the bandwidth calculation in that case.
	 */
	return 0;
}

static int xhci_check_ss_bw(struct xhci_hcd *xhci,
		struct xhci_virt_device *virt_dev)
{
	unsigned int bw_reserved;

	bw_reserved = DIV_ROUND_UP(SS_BW_RESERVED*SS_BW_LIMIT_IN, 100);
	if (virt_dev->bw_table->ss_bw_in > (SS_BW_LIMIT_IN - bw_reserved))
		return -ENOMEM;

	bw_reserved = DIV_ROUND_UP(SS_BW_RESERVED*SS_BW_LIMIT_OUT, 100);
	if (virt_dev->bw_table->ss_bw_out > (SS_BW_LIMIT_OUT - bw_reserved))
		return -ENOMEM;

	return 0;
}

/*
 * This algorithm is a very conservative estimate of the worst-case scheduling
 * scenario for any one interval.  The hardware dynamically schedules the
 * packets, so we can't tell which microframe could be the limiting factor in
 * the bandwidth scheduling.  This only takes into account periodic endpoints.
 *
 * Obviously, we can't solve an NP complete problem to find the minimum worst
 * case scenario.  Instead, we come up with an estimate that is no less than
 * the worst case bandwidth used for any one microframe, but may be an
 * over-estimate.
 *
 * We walk the requirements for each endpoint by interval, starting with the
 * smallest interval, and place packets in the schedule where there is only one
 * possible way to schedule packets for that interval.  In order to simplify
 * this algorithm, we record the largest max packet size for each interval, and
 * assume all packets will be that size.
 *
 * For interval 0, we obviously must schedule all packets for each interval.
 * The bandwidth for interval 0 is just the amount of data to be transmitted
 * (the sum of all max ESIT payload sizes, plus any overhead per packet times
 * the number of packets).
 *
 * For interval 1, we have two possible microframes to schedule those packets
 * in.  For this algorithm, if we can schedule the same number of packets for
 * each possible scheduling opportunity (each microframe), we will do so.  The
 * remaining number of packets will be saved to be transmitted in the gaps in
 * the next interval's scheduling sequence.
 *
 * As we move those remaining packets to be scheduled with interval 2 packets,
 * we have to double the number of remaining packets to transmit.  This is
 * because the intervals are actually powers of 2, and we would be transmitting
 * the previous interval's packets twice in this interval.  We also have to be
 * sure that when we look at the largest max packet size for this interval, we
 * also look at the largest max packet size for the remaining packets and take
 * the greater of the two.
 *
 * The algorithm continues to evenly distribute packets in each scheduling
 * opportunity, and push the remaining packets out, until we get to the last
 * interval.  Then those packets and their associated overhead are just added
 * to the bandwidth used.
 */
static int xhci_check_bw_table(struct xhci_hcd *xhci,
		struct xhci_virt_device *virt_dev,
		int old_active_eps)
{
	unsigned int bw_reserved;
	unsigned int max_bandwidth;
	unsigned int bw_used;
	unsigned int block_size;
	struct xhci_interval_bw_table *bw_table;
	unsigned int packet_size = 0;
	unsigned int overhead = 0;
	unsigned int packets_transmitted = 0;
	unsigned int packets_remaining = 0;
	unsigned int i;

	if (virt_dev->udev->speed >= USB_SPEED_SUPER)
		return xhci_check_ss_bw(xhci, virt_dev);

	if (virt_dev->udev->speed == USB_SPEED_HIGH) {
		max_bandwidth = HS_BW_LIMIT;
		/* Convert percent of bus BW reserved to blocks reserved */
		bw_reserved = DIV_ROUND_UP(HS_BW_RESERVED * max_bandwidth, 100);
	} else {
		max_bandwidth = FS_BW_LIMIT;
		bw_reserved = DIV_ROUND_UP(FS_BW_RESERVED * max_bandwidth, 100);
	}

	bw_table = virt_dev->bw_table;
	/* We need to translate the max packet size and max ESIT payloads into
	 * the units the hardware uses.
	 */
	block_size = xhci_get_block_size(virt_dev->udev);

	/* If we are manipulating a LS/FS device under a HS hub, double check
	 * that the HS bus has enough bandwidth if we are activing a new TT.
	 */
	if (virt_dev->tt_info) {
		xhci_dbg_trace(xhci, trace_xhci_dbg_quirks,
				"Recalculating BW for rootport %u",
				virt_dev->real_port);
		if (xhci_check_tt_bw_table(xhci, virt_dev, old_active_eps)) {
			xhci_warn(xhci, "Not enough bandwidth on HS bus for "
					"newly activated TT.\n");
			return -ENOMEM;
		}
		xhci_dbg_trace(xhci, trace_xhci_dbg_quirks,
				"Recalculating BW for TT slot %u port %u",
				virt_dev->tt_info->slot_id,
				virt_dev->tt_info->ttport);
	} else {
		xhci_dbg_trace(xhci, trace_xhci_dbg_quirks,
				"Recalculating BW for rootport %u",
				virt_dev->real_port);
	}

	/* Add in how much bandwidth will be used for interval zero, or the
	 * rounded max ESIT payload + number of packets * largest overhead.
	 */
	bw_used = DIV_ROUND_UP(bw_table->interval0_esit_payload, block_size) +
		bw_table->interval_bw[0].num_packets *
		xhci_get_largest_overhead(&bw_table->interval_bw[0]);

	for (i = 1; i < XHCI_MAX_INTERVAL; i++) {
		unsigned int bw_added;
		unsigned int largest_mps;
		unsigned int interval_overhead;

		/*
		 * How many packets could we transmit in this interval?
		 * If packets didn't fit in the previous interval, we will need
		 * to transmit that many packets twice within this interval.
		 */
		packets_remaining = 2 * packets_remaining +
			bw_table->interval_bw[i].num_packets;

		/* Find the largest max packet size of this or the previous
		 * interval.
		 */
		if (list_empty(&bw_table->interval_bw[i].endpoints))
			largest_mps = 0;
		else {
			struct xhci_virt_ep *virt_ep;
			struct list_head *ep_entry;

			ep_entry = bw_table->interval_bw[i].endpoints.next;
			virt_ep = list_entry(ep_entry,
					struct xhci_virt_ep, bw_endpoint_list);
			/* Convert to blocks, rounding up */
			largest_mps = DIV_ROUND_UP(
					virt_ep->bw_info.max_packet_size,
					block_size);
		}
		if (largest_mps > packet_size)
			packet_size = largest_mps;

		/* Use the larger overhead of this or the previous interval. */
		interval_overhead = xhci_get_largest_overhead(
				&bw_table->interval_bw[i]);
		if (interval_overhead > overhead)
			overhead = interval_overhead;

		/* How many packets can we evenly distribute across
		 * (1 << (i + 1)) possible scheduling opportunities?
		 */
		packets_transmitted = packets_remaining >> (i + 1);

		/* Add in the bandwidth used for those scheduled packets */
		bw_added = packets_transmitted * (overhead + packet_size);

		/* How many packets do we have remaining to transmit? */
		packets_remaining = packets_remaining % (1 << (i + 1));

		/* What largest max packet size should those packets have? */
		/* If we've transmitted all packets, don't carry over the
		 * largest packet size.
		 */
		if (packets_remaining == 0) {
			packet_size = 0;
			overhead = 0;
		} else if (packets_transmitted > 0) {
			/* Otherwise if we do have remaining packets, and we've
			 * scheduled some packets in this interval, take the
			 * largest max packet size from endpoints with this
			 * interval.
			 */
			packet_size = largest_mps;
			overhead = interval_overhead;
		}
		/* Otherwise carry over packet_size and overhead from the last
		 * time we had a remainder.
		 */
		bw_used += bw_added;
		if (bw_used > max_bandwidth) {
			xhci_warn(xhci, "Not enough bandwidth. "
					"Proposed: %u, Max: %u\n",
				bw_used, max_bandwidth);
			return -ENOMEM;
		}
	}
	/*
	 * Ok, we know we have some packets left over after even-handedly
	 * scheduling interval 15.  We don't know which microframes they will
	 * fit into, so we over-schedule and say they will be scheduled every
	 * microframe.
	 */
	if (packets_remaining > 0)
		bw_used += overhead + packet_size;

	if (!virt_dev->tt_info && virt_dev->udev->speed == USB_SPEED_HIGH) {
		unsigned int port_index = virt_dev->real_port - 1;

		/* OK, we're manipulating a HS device attached to a
		 * root port bandwidth domain.  Include the number of active TTs
		 * in the bandwidth used.
		 */
		bw_used += TT_HS_OVERHEAD *
			xhci->rh_bw[port_index].num_active_tts;
	}

	xhci_dbg_trace(xhci, trace_xhci_dbg_quirks,
		"Final bandwidth: %u, Limit: %u, Reserved: %u, "
		"Available: %u " "percent",
		bw_used, max_bandwidth, bw_reserved,
		(max_bandwidth - bw_used - bw_reserved) * 100 /
		max_bandwidth);

	bw_used += bw_reserved;
	if (bw_used > max_bandwidth) {
		xhci_warn(xhci, "Not enough bandwidth. Proposed: %u, Max: %u\n",
				bw_used, max_bandwidth);
		return -ENOMEM;
	}

	bw_table->bw_used = bw_used;
	return 0;
}

static bool xhci_is_async_ep(unsigned int ep_type)
{
	return (ep_type != ISOC_OUT_EP && ep_type != INT_OUT_EP &&
					ep_type != ISOC_IN_EP &&
					ep_type != INT_IN_EP);
}

static bool xhci_is_sync_in_ep(unsigned int ep_type)
{
	return (ep_type == ISOC_IN_EP || ep_type == INT_IN_EP);
}

static unsigned int xhci_get_ss_bw_consumed(struct xhci_bw_info *ep_bw)
{
	unsigned int mps = DIV_ROUND_UP(ep_bw->max_packet_size, SS_BLOCK);

	if (ep_bw->ep_interval == 0)
		return SS_OVERHEAD_BURST +
			(ep_bw->mult * ep_bw->num_packets *
					(SS_OVERHEAD + mps));
	return DIV_ROUND_UP(ep_bw->mult * ep_bw->num_packets *
				(SS_OVERHEAD + mps + SS_OVERHEAD_BURST),
				1 << ep_bw->ep_interval);

}

void xhci_drop_ep_from_interval_table(struct xhci_hcd *xhci,
		struct xhci_bw_info *ep_bw,
		struct xhci_interval_bw_table *bw_table,
		struct usb_device *udev,
		struct xhci_virt_ep *virt_ep,
		struct xhci_tt_bw_info *tt_info)
{
	struct xhci_interval_bw	*interval_bw;
	int normalized_interval;

	if (xhci_is_async_ep(ep_bw->type))
		return;

	if (udev->speed >= USB_SPEED_SUPER) {
		if (xhci_is_sync_in_ep(ep_bw->type))
			xhci->devs[udev->slot_id]->bw_table->ss_bw_in -=
				xhci_get_ss_bw_consumed(ep_bw);
		else
			xhci->devs[udev->slot_id]->bw_table->ss_bw_out -=
				xhci_get_ss_bw_consumed(ep_bw);
		return;
	}

	/* SuperSpeed endpoints never get added to intervals in the table, so
	 * this check is only valid for HS/FS/LS devices.
	 */
	if (list_empty(&virt_ep->bw_endpoint_list))
		return;
	/* For LS/FS devices, we need to translate the interval expressed in
	 * microframes to frames.
	 */
	if (udev->speed == USB_SPEED_HIGH)
		normalized_interval = ep_bw->ep_interval;
	else
		normalized_interval = ep_bw->ep_interval - 3;

	if (normalized_interval == 0)
		bw_table->interval0_esit_payload -= ep_bw->max_esit_payload;
	interval_bw = &bw_table->interval_bw[normalized_interval];
	interval_bw->num_packets -= ep_bw->num_packets;
	switch (udev->speed) {
	case USB_SPEED_LOW:
		interval_bw->overhead[LS_OVERHEAD_TYPE] -= 1;
		break;
	case USB_SPEED_FULL:
		interval_bw->overhead[FS_OVERHEAD_TYPE] -= 1;
		break;
	case USB_SPEED_HIGH:
		interval_bw->overhead[HS_OVERHEAD_TYPE] -= 1;
		break;
	case USB_SPEED_SUPER:
	case USB_SPEED_SUPER_PLUS:
	case USB_SPEED_UNKNOWN:
	case USB_SPEED_WIRELESS:
		/* Should never happen because only LS/FS/HS endpoints will get
		 * added to the endpoint list.
		 */
		return;
	}
	if (tt_info)
		tt_info->active_eps -= 1;
	list_del_init(&virt_ep->bw_endpoint_list);
}

static void xhci_add_ep_to_interval_table(struct xhci_hcd *xhci,
		struct xhci_bw_info *ep_bw,
		struct xhci_interval_bw_table *bw_table,
		struct usb_device *udev,
		struct xhci_virt_ep *virt_ep,
		struct xhci_tt_bw_info *tt_info)
{
	struct xhci_interval_bw	*interval_bw;
	struct xhci_virt_ep *smaller_ep;
	int normalized_interval;

	if (xhci_is_async_ep(ep_bw->type))
		return;

	if (udev->speed == USB_SPEED_SUPER) {
		if (xhci_is_sync_in_ep(ep_bw->type))
			xhci->devs[udev->slot_id]->bw_table->ss_bw_in +=
				xhci_get_ss_bw_consumed(ep_bw);
		else
			xhci->devs[udev->slot_id]->bw_table->ss_bw_out +=
				xhci_get_ss_bw_consumed(ep_bw);
		return;
	}

	/* For LS/FS devices, we need to translate the interval expressed in
	 * microframes to frames.
	 */
	if (udev->speed == USB_SPEED_HIGH)
		normalized_interval = ep_bw->ep_interval;
	else
		normalized_interval = ep_bw->ep_interval - 3;

	if (normalized_interval == 0)
		bw_table->interval0_esit_payload += ep_bw->max_esit_payload;
	interval_bw = &bw_table->interval_bw[normalized_interval];
	interval_bw->num_packets += ep_bw->num_packets;
	switch (udev->speed) {
	case USB_SPEED_LOW:
		interval_bw->overhead[LS_OVERHEAD_TYPE] += 1;
		break;
	case USB_SPEED_FULL:
		interval_bw->overhead[FS_OVERHEAD_TYPE] += 1;
		break;
	case USB_SPEED_HIGH:
		interval_bw->overhead[HS_OVERHEAD_TYPE] += 1;
		break;
	case USB_SPEED_SUPER:
	case USB_SPEED_SUPER_PLUS:
	case USB_SPEED_UNKNOWN:
	case USB_SPEED_WIRELESS:
		/* Should never happen because only LS/FS/HS endpoints will get
		 * added to the endpoint list.
		 */
		return;
	}

	if (tt_info)
		tt_info->active_eps += 1;
	/* Insert the endpoint into the list, largest max packet size first. */
	list_for_each_entry(smaller_ep, &interval_bw->endpoints,
			bw_endpoint_list) {
		if (ep_bw->max_packet_size >=
				smaller_ep->bw_info.max_packet_size) {
			/* Add the new ep before the smaller endpoint */
			list_add_tail(&virt_ep->bw_endpoint_list,
					&smaller_ep->bw_endpoint_list);
			return;
		}
	}
	/* Add the new endpoint at the end of the list. */
	list_add_tail(&virt_ep->bw_endpoint_list,
			&interval_bw->endpoints);
}

void xhci_update_tt_active_eps(struct xhci_hcd *xhci,
		struct xhci_virt_device *virt_dev,
		int old_active_eps)
{
	struct xhci_root_port_bw_info *rh_bw_info;
	if (!virt_dev->tt_info)
		return;

	rh_bw_info = &xhci->rh_bw[virt_dev->real_port - 1];
	if (old_active_eps == 0 &&
				virt_dev->tt_info->active_eps != 0) {
		rh_bw_info->num_active_tts += 1;
		rh_bw_info->bw_table.bw_used += TT_HS_OVERHEAD;
	} else if (old_active_eps != 0 &&
				virt_dev->tt_info->active_eps == 0) {
		rh_bw_info->num_active_tts -= 1;
		rh_bw_info->bw_table.bw_used -= TT_HS_OVERHEAD;
	}
}

static int xhci_reserve_bandwidth(struct xhci_hcd *xhci,
		struct xhci_virt_device *virt_dev,
		struct xhci_container_ctx *in_ctx)
{
	struct xhci_bw_info ep_bw_info[31];
	int i;
	struct xhci_input_control_ctx *ctrl_ctx;
	int old_active_eps = 0;

	if (virt_dev->tt_info)
		old_active_eps = virt_dev->tt_info->active_eps;

	ctrl_ctx = xhci_get_input_control_ctx(in_ctx);
	if (!ctrl_ctx) {
		xhci_warn(xhci, "%s: Could not get input context, bad type.\n",
				__func__);
		return -ENOMEM;
	}

	for (i = 0; i < 31; i++) {
		if (!EP_IS_ADDED(ctrl_ctx, i) && !EP_IS_DROPPED(ctrl_ctx, i))
			continue;

		/* Make a copy of the BW info in case we need to revert this */
		memcpy(&ep_bw_info[i], &virt_dev->eps[i].bw_info,
				sizeof(ep_bw_info[i]));
		/* Drop the endpoint from the interval table if the endpoint is
		 * being dropped or changed.
		 */
		if (EP_IS_DROPPED(ctrl_ctx, i))
			xhci_drop_ep_from_interval_table(xhci,
					&virt_dev->eps[i].bw_info,
					virt_dev->bw_table,
					virt_dev->udev,
					&virt_dev->eps[i],
					virt_dev->tt_info);
	}
	/* Overwrite the information stored in the endpoints' bw_info */
	xhci_update_bw_info(xhci, virt_dev->in_ctx, ctrl_ctx, virt_dev);
	for (i = 0; i < 31; i++) {
		/* Add any changed or added endpoints to the interval table */
		if (EP_IS_ADDED(ctrl_ctx, i))
			xhci_add_ep_to_interval_table(xhci,
					&virt_dev->eps[i].bw_info,
					virt_dev->bw_table,
					virt_dev->udev,
					&virt_dev->eps[i],
					virt_dev->tt_info);
	}

	if (!xhci_check_bw_table(xhci, virt_dev, old_active_eps)) {
		/* Ok, this fits in the bandwidth we have.
		 * Update the number of active TTs.
		 */
		xhci_update_tt_active_eps(xhci, virt_dev, old_active_eps);
		return 0;
	}

	/* We don't have enough bandwidth for this, revert the stored info. */
	for (i = 0; i < 31; i++) {
		if (!EP_IS_ADDED(ctrl_ctx, i) && !EP_IS_DROPPED(ctrl_ctx, i))
			continue;

		/* Drop the new copies of any added or changed endpoints from
		 * the interval table.
		 */
		if (EP_IS_ADDED(ctrl_ctx, i)) {
			xhci_drop_ep_from_interval_table(xhci,
					&virt_dev->eps[i].bw_info,
					virt_dev->bw_table,
					virt_dev->udev,
					&virt_dev->eps[i],
					virt_dev->tt_info);
		}
		/* Revert the endpoint back to its old information */
		memcpy(&virt_dev->eps[i].bw_info, &ep_bw_info[i],
				sizeof(ep_bw_info[i]));
		/* Add any changed or dropped endpoints back into the table */
		if (EP_IS_DROPPED(ctrl_ctx, i))
			xhci_add_ep_to_interval_table(xhci,
					&virt_dev->eps[i].bw_info,
					virt_dev->bw_table,
					virt_dev->udev,
					&virt_dev->eps[i],
					virt_dev->tt_info);
	}
	return -ENOMEM;
}


/* Issue a configure endpoint command or evaluate context command
 * and wait for it to finish.
 */
static int xhci_configure_endpoint(struct xhci_hcd *xhci,
		struct usb_device *udev,
		struct xhci_command *command,
		bool ctx_change, bool must_succeed)
{
	int ret;
	unsigned long flags;
	struct xhci_input_control_ctx *ctrl_ctx;
	struct xhci_virt_device *virt_dev;

	if (!command)
		return -EINVAL;

	spin_lock_irqsave(&xhci->lock, flags);
	virt_dev = xhci->devs[udev->slot_id];

	ctrl_ctx = xhci_get_input_control_ctx(command->in_ctx);
	if (!ctrl_ctx) {
		spin_unlock_irqrestore(&xhci->lock, flags);
		xhci_warn(xhci, "%s: Could not get input context, bad type.\n",
				__func__);
		return -ENOMEM;
	}

	if ((xhci->quirks & XHCI_EP_LIMIT_QUIRK) &&
			xhci_reserve_host_resources(xhci, ctrl_ctx)) {
		spin_unlock_irqrestore(&xhci->lock, flags);
		xhci_warn(xhci, "Not enough host resources, "
				"active endpoint contexts = %u\n",
				xhci->num_active_eps);
		return -ENOMEM;
	}
	if ((xhci->quirks & XHCI_SW_BW_CHECKING) &&
	    xhci_reserve_bandwidth(xhci, virt_dev, command->in_ctx)) {
		if ((xhci->quirks & XHCI_EP_LIMIT_QUIRK))
			xhci_free_host_resources(xhci, ctrl_ctx);
		spin_unlock_irqrestore(&xhci->lock, flags);
		xhci_warn(xhci, "Not enough bandwidth\n");
		return -ENOMEM;
	}

	if (!ctx_change)
		ret = xhci_queue_configure_endpoint(xhci, command,
				command->in_ctx->dma,
				udev->slot_id, must_succeed);
	else
		ret = xhci_queue_evaluate_context(xhci, command,
				command->in_ctx->dma,
				udev->slot_id, must_succeed);
	if (ret < 0) {
		if ((xhci->quirks & XHCI_EP_LIMIT_QUIRK))
			xhci_free_host_resources(xhci, ctrl_ctx);
		spin_unlock_irqrestore(&xhci->lock, flags);
		xhci_dbg_trace(xhci,  trace_xhci_dbg_context_change,
				"FIXME allocate a new ring segment");
		return -ENOMEM;
	}
	xhci_ring_cmd_db(xhci);
	spin_unlock_irqrestore(&xhci->lock, flags);

	/* Wait for the configure endpoint command to complete */
	wait_for_completion(command->completion);

	if (!ctx_change)
		ret = xhci_configure_endpoint_result(xhci, udev,
						     &command->status);
	else
		ret = xhci_evaluate_context_result(xhci, udev,
						   &command->status);

	if ((xhci->quirks & XHCI_EP_LIMIT_QUIRK)) {
		spin_lock_irqsave(&xhci->lock, flags);
		/* If the command failed, remove the reserved resources.
		 * Otherwise, clean up the estimate to include dropped eps.
		 */
		if (ret)
			xhci_free_host_resources(xhci, ctrl_ctx);
		else
			xhci_finish_resource_reservation(xhci, ctrl_ctx);
		spin_unlock_irqrestore(&xhci->lock, flags);
	}
	return ret;
}

static void xhci_check_bw_drop_ep_streams(struct xhci_hcd *xhci,
	struct xhci_virt_device *vdev, int i)
{
	struct xhci_virt_ep *ep = &vdev->eps[i];

	if (ep->ep_state & EP_HAS_STREAMS) {
		xhci_warn(xhci, "WARN: endpoint 0x%02x has streams on set_interface, freeing streams.\n",
				xhci_get_endpoint_address(i));
		xhci_free_stream_info(xhci, ep->stream_info);
		ep->stream_info = NULL;
		ep->ep_state &= ~EP_HAS_STREAMS;
	}
}

/* Called after one or more calls to xhci_add_endpoint() or
 * xhci_drop_endpoint().  If this call fails, the USB core is expected
 * to call xhci_reset_bandwidth().
 *
 * Since we are in the middle of changing either configuration or
 * installing a new alt setting, the USB core won't allow URBs to be
 * enqueued for any endpoint on the old config or interface.  Nothing
 * else should be touching the xhci->devs[slot_id] structure, so we
 * don't need to take the xhci->lock for manipulating that.
 */
int xhci_check_bandwidth(struct usb_hcd *hcd, struct usb_device *udev)
{
	int i;
	int ret = 0;
	struct xhci_hcd *xhci;
	struct xhci_virt_device	*virt_dev;
	struct xhci_input_control_ctx *ctrl_ctx;
	struct xhci_slot_ctx *slot_ctx;
	struct xhci_command *command;

	ret = xhci_check_args(hcd, udev, NULL, 0, true, __func__);
	if (ret <= 0)
		return ret;
	xhci = hcd_to_xhci(hcd);
	if ((xhci->xhc_state & XHCI_STATE_DYING) ||
		(xhci->xhc_state & XHCI_STATE_REMOVING))
		return -ENODEV;

	xhci_dbg(xhci, "%s called for udev %pK\n", __func__, udev);
	virt_dev = xhci->devs[udev->slot_id];

	command = xhci_alloc_command(xhci, false, true, GFP_KERNEL);
	if (!command)
		return -ENOMEM;

	command->in_ctx = virt_dev->in_ctx;

	/* See section 4.6.6 - A0 = 1; A1 = D0 = D1 = 0 */
	ctrl_ctx = xhci_get_input_control_ctx(command->in_ctx);
	if (!ctrl_ctx) {
		xhci_warn(xhci, "%s: Could not get input context, bad type.\n",
				__func__);
		ret = -ENOMEM;
		goto command_cleanup;
	}
	ctrl_ctx->add_flags |= cpu_to_le32(SLOT_FLAG);
	ctrl_ctx->add_flags &= cpu_to_le32(~EP0_FLAG);
	ctrl_ctx->drop_flags &= cpu_to_le32(~(SLOT_FLAG | EP0_FLAG));

	/* Don't issue the command if there's no endpoints to update. */
	if (ctrl_ctx->add_flags == cpu_to_le32(SLOT_FLAG) &&
	    ctrl_ctx->drop_flags == 0) {
		ret = 0;
		goto command_cleanup;
	}
	/* Fix up Context Entries field. Minimum value is EP0 == BIT(1). */
	slot_ctx = xhci_get_slot_ctx(xhci, virt_dev->in_ctx);
	for (i = 31; i >= 1; i--) {
		__le32 le32 = cpu_to_le32(BIT(i));

		if ((virt_dev->eps[i-1].ring && !(ctrl_ctx->drop_flags & le32))
		    || (ctrl_ctx->add_flags & le32) || i == 1) {
			slot_ctx->dev_info &= cpu_to_le32(~LAST_CTX_MASK);
			slot_ctx->dev_info |= cpu_to_le32(LAST_CTX(i));
			break;
		}
	}
	xhci_dbg(xhci, "New Input Control Context:\n");
	xhci_dbg_ctx(xhci, virt_dev->in_ctx,
		     LAST_CTX_TO_EP_NUM(le32_to_cpu(slot_ctx->dev_info)));

	ret = xhci_configure_endpoint(xhci, udev, command,
			false, false);
	if (ret)
		/* Callee should call reset_bandwidth() */
		goto command_cleanup;

	xhci_dbg(xhci, "Output context after successful config ep cmd:\n");
	xhci_dbg_ctx(xhci, virt_dev->out_ctx,
		     LAST_CTX_TO_EP_NUM(le32_to_cpu(slot_ctx->dev_info)));

	/* Free any rings that were dropped, but not changed. */
	for (i = 1; i < 31; ++i) {
		if ((le32_to_cpu(ctrl_ctx->drop_flags) & (1 << (i + 1))) &&
		    !(le32_to_cpu(ctrl_ctx->add_flags) & (1 << (i + 1)))) {
			xhci_free_or_cache_endpoint_ring(xhci, virt_dev, i);
			xhci_check_bw_drop_ep_streams(xhci, virt_dev, i);
		}
	}
	xhci_zero_in_ctx(xhci, virt_dev);
	/*
	 * Install any rings for completely new endpoints or changed endpoints,
	 * and free or cache any old rings from changed endpoints.
	 */
	for (i = 1; i < 31; ++i) {
		if (!virt_dev->eps[i].new_ring)
			continue;
		/* Only cache or free the old ring if it exists.
		 * It may not if this is the first add of an endpoint.
		 */
		if (virt_dev->eps[i].ring) {
			xhci_free_or_cache_endpoint_ring(xhci, virt_dev, i);
		}
		xhci_check_bw_drop_ep_streams(xhci, virt_dev, i);
		virt_dev->eps[i].ring = virt_dev->eps[i].new_ring;
		virt_dev->eps[i].new_ring = NULL;
	}
command_cleanup:
	kfree(command->completion);
	kfree(command);

	return ret;
}

void xhci_reset_bandwidth(struct usb_hcd *hcd, struct usb_device *udev)
{
	struct xhci_hcd *xhci;
	struct xhci_virt_device	*virt_dev;
	int i, ret;

	ret = xhci_check_args(hcd, udev, NULL, 0, true, __func__);
	if (ret <= 0)
		return;
	xhci = hcd_to_xhci(hcd);

	xhci_dbg(xhci, "%s called for udev %pK\n", __func__, udev);
	virt_dev = xhci->devs[udev->slot_id];
	/* Free any rings allocated for added endpoints */
	for (i = 0; i < 31; ++i) {
		if (virt_dev->eps[i].new_ring) {
			xhci_ring_free(xhci, virt_dev->eps[i].new_ring);
			virt_dev->eps[i].new_ring = NULL;
		}
	}
	xhci_zero_in_ctx(xhci, virt_dev);
}

static void xhci_setup_input_ctx_for_config_ep(struct xhci_hcd *xhci,
		struct xhci_container_ctx *in_ctx,
		struct xhci_container_ctx *out_ctx,
		struct xhci_input_control_ctx *ctrl_ctx,
		u32 add_flags, u32 drop_flags)
{
	ctrl_ctx->add_flags = cpu_to_le32(add_flags);
	ctrl_ctx->drop_flags = cpu_to_le32(drop_flags);
	xhci_slot_copy(xhci, in_ctx, out_ctx);
	ctrl_ctx->add_flags |= cpu_to_le32(SLOT_FLAG);

	xhci_dbg(xhci, "Input Context:\n");
	xhci_dbg_ctx(xhci, in_ctx, xhci_last_valid_endpoint(add_flags));
}

static void xhci_setup_input_ctx_for_quirk(struct xhci_hcd *xhci,
		unsigned int slot_id, unsigned int ep_index,
		struct xhci_dequeue_state *deq_state)
{
	struct xhci_input_control_ctx *ctrl_ctx;
	struct xhci_container_ctx *in_ctx;
	struct xhci_ep_ctx *ep_ctx;
	u32 added_ctxs;
	dma_addr_t addr;

	in_ctx = xhci->devs[slot_id]->in_ctx;
	ctrl_ctx = xhci_get_input_control_ctx(in_ctx);
	if (!ctrl_ctx) {
		xhci_warn(xhci, "%s: Could not get input context, bad type.\n",
				__func__);
		return;
	}

	xhci_endpoint_copy(xhci, xhci->devs[slot_id]->in_ctx,
			xhci->devs[slot_id]->out_ctx, ep_index);
	ep_ctx = xhci_get_ep_ctx(xhci, in_ctx, ep_index);
	addr = xhci_trb_virt_to_dma(deq_state->new_deq_seg,
			deq_state->new_deq_ptr);
	if (addr == 0) {
		xhci_warn(xhci, "WARN Cannot submit config ep after "
				"reset ep command\n");
		xhci_warn(xhci, "WARN deq seg = %pK, deq ptr = %pK\n",
				deq_state->new_deq_seg,
				deq_state->new_deq_ptr);
		return;
	}
	ep_ctx->deq = cpu_to_le64(addr | deq_state->new_cycle_state);

	added_ctxs = xhci_get_endpoint_flag_from_index(ep_index);
	xhci_setup_input_ctx_for_config_ep(xhci, xhci->devs[slot_id]->in_ctx,
			xhci->devs[slot_id]->out_ctx, ctrl_ctx,
			added_ctxs, added_ctxs);
}

void xhci_cleanup_stalled_ring(struct xhci_hcd *xhci,
			unsigned int ep_index, struct xhci_td *td)
{
	struct xhci_dequeue_state deq_state;
	struct xhci_virt_ep *ep;
	struct usb_device *udev = td->urb->dev;

	xhci_dbg_trace(xhci, trace_xhci_dbg_reset_ep,
			"Cleaning up stalled endpoint ring");
	ep = &xhci->devs[udev->slot_id]->eps[ep_index];
	/* We need to move the HW's dequeue pointer past this TD,
	 * or it will attempt to resend it on the next doorbell ring.
	 */
	xhci_find_new_dequeue_state(xhci, udev->slot_id,
			ep_index, ep->stopped_stream, td, &deq_state);

	if (!deq_state.new_deq_ptr || !deq_state.new_deq_seg)
		return;

	/* HW with the reset endpoint quirk will use the saved dequeue state to
	 * issue a configure endpoint command later.
	 */
	if (!(xhci->quirks & XHCI_RESET_EP_QUIRK)) {
		xhci_dbg_trace(xhci, trace_xhci_dbg_reset_ep,
				"Queueing new dequeue state");
		xhci_queue_new_dequeue_state(xhci, udev->slot_id,
				ep_index, ep->stopped_stream, &deq_state);
	} else {
		/* Better hope no one uses the input context between now and the
		 * reset endpoint completion!
		 * XXX: No idea how this hardware will react when stream rings
		 * are enabled.
		 */
		xhci_dbg_trace(xhci, trace_xhci_dbg_quirks,
				"Setting up input context for "
				"configure endpoint command");
		xhci_setup_input_ctx_for_quirk(xhci, udev->slot_id,
				ep_index, &deq_state);
	}
}

/* Called when clearing halted device. The core should have sent the control
 * message to clear the device halt condition. The host side of the halt should
 * already be cleared with a reset endpoint command issued when the STALL tx
 * event was received.
 *
 * Context: in_interrupt
 */

void xhci_endpoint_reset(struct usb_hcd *hcd,
		struct usb_host_endpoint *ep)
{
	struct xhci_hcd *xhci;

	xhci = hcd_to_xhci(hcd);

	/*
	 * We might need to implement the config ep cmd in xhci 4.8.1 note:
	 * The Reset Endpoint Command may only be issued to endpoints in the
	 * Halted state. If software wishes reset the Data Toggle or Sequence
	 * Number of an endpoint that isn't in the Halted state, then software
	 * may issue a Configure Endpoint Command with the Drop and Add bits set
	 * for the target endpoint. that is in the Stopped state.
	 */

	/* For now just print debug to follow the situation */
	xhci_dbg(xhci, "Endpoint 0x%x ep reset callback called\n",
		 ep->desc.bEndpointAddress);
}

static int xhci_check_streams_endpoint(struct xhci_hcd *xhci,
		struct usb_device *udev, struct usb_host_endpoint *ep,
		unsigned int slot_id)
{
	int ret;
	unsigned int ep_index;
	unsigned int ep_state;

	if (!ep)
		return -EINVAL;
	ret = xhci_check_args(xhci_to_hcd(xhci), udev, ep, 1, true, __func__);
	if (ret <= 0)
		return -EINVAL;
	if (usb_ss_max_streams(&ep->ss_ep_comp) == 0) {
		xhci_warn(xhci, "WARN: SuperSpeed Endpoint Companion"
				" descriptor for ep 0x%x does not support streams\n",
				ep->desc.bEndpointAddress);
		return -EINVAL;
	}

	ep_index = xhci_get_endpoint_index(&ep->desc);
	ep_state = xhci->devs[slot_id]->eps[ep_index].ep_state;
	if (ep_state & EP_HAS_STREAMS ||
			ep_state & EP_GETTING_STREAMS) {
		xhci_warn(xhci, "WARN: SuperSpeed bulk endpoint 0x%x "
				"already has streams set up.\n",
				ep->desc.bEndpointAddress);
		xhci_warn(xhci, "Send email to xHCI maintainer and ask for "
				"dynamic stream context array reallocation.\n");
		return -EINVAL;
	}
	if (!list_empty(&xhci->devs[slot_id]->eps[ep_index].ring->td_list)) {
		xhci_warn(xhci, "Cannot setup streams for SuperSpeed bulk "
				"endpoint 0x%x; URBs are pending.\n",
				ep->desc.bEndpointAddress);
		return -EINVAL;
	}
	return 0;
}

static void xhci_calculate_streams_entries(struct xhci_hcd *xhci,
		unsigned int *num_streams, unsigned int *num_stream_ctxs)
{
	unsigned int max_streams;

	/* The stream context array size must be a power of two */
	*num_stream_ctxs = roundup_pow_of_two(*num_streams);
	/*
	 * Find out how many primary stream array entries the host controller
	 * supports.  Later we may use secondary stream arrays (similar to 2nd
	 * level page entries), but that's an optional feature for xHCI host
	 * controllers. xHCs must support at least 4 stream IDs.
	 */
	max_streams = HCC_MAX_PSA(xhci->hcc_params);
	if (*num_stream_ctxs > max_streams) {
		xhci_dbg(xhci, "xHCI HW only supports %u stream ctx entries.\n",
				max_streams);
		*num_stream_ctxs = max_streams;
		*num_streams = max_streams;
	}
}

/* Returns an error code if one of the endpoint already has streams.
 * This does not change any data structures, it only checks and gathers
 * information.
 */
static int xhci_calculate_streams_and_bitmask(struct xhci_hcd *xhci,
		struct usb_device *udev,
		struct usb_host_endpoint **eps, unsigned int num_eps,
		unsigned int *num_streams, u32 *changed_ep_bitmask)
{
	unsigned int max_streams;
	unsigned int endpoint_flag;
	int i;
	int ret;

	for (i = 0; i < num_eps; i++) {
		ret = xhci_check_streams_endpoint(xhci, udev,
				eps[i], udev->slot_id);
		if (ret < 0)
			return ret;

		max_streams = usb_ss_max_streams(&eps[i]->ss_ep_comp);
		if (max_streams < (*num_streams - 1)) {
			xhci_dbg(xhci, "Ep 0x%x only supports %u stream IDs.\n",
					eps[i]->desc.bEndpointAddress,
					max_streams);
			*num_streams = max_streams+1;
		}

		endpoint_flag = xhci_get_endpoint_flag(&eps[i]->desc);
		if (*changed_ep_bitmask & endpoint_flag)
			return -EINVAL;
		*changed_ep_bitmask |= endpoint_flag;
	}
	return 0;
}

static u32 xhci_calculate_no_streams_bitmask(struct xhci_hcd *xhci,
		struct usb_device *udev,
		struct usb_host_endpoint **eps, unsigned int num_eps)
{
	u32 changed_ep_bitmask = 0;
	unsigned int slot_id;
	unsigned int ep_index;
	unsigned int ep_state;
	int i;

	slot_id = udev->slot_id;
	if (!xhci->devs[slot_id])
		return 0;

	for (i = 0; i < num_eps; i++) {
		ep_index = xhci_get_endpoint_index(&eps[i]->desc);
		ep_state = xhci->devs[slot_id]->eps[ep_index].ep_state;
		/* Are streams already being freed for the endpoint? */
		if (ep_state & EP_GETTING_NO_STREAMS) {
			xhci_warn(xhci, "WARN Can't disable streams for "
					"endpoint 0x%x, "
					"streams are being disabled already\n",
					eps[i]->desc.bEndpointAddress);
			return 0;
		}
		/* Are there actually any streams to free? */
		if (!(ep_state & EP_HAS_STREAMS) &&
				!(ep_state & EP_GETTING_STREAMS)) {
			xhci_warn(xhci, "WARN Can't disable streams for "
					"endpoint 0x%x, "
					"streams are already disabled!\n",
					eps[i]->desc.bEndpointAddress);
			xhci_warn(xhci, "WARN xhci_free_streams() called "
					"with non-streams endpoint\n");
			return 0;
		}
		changed_ep_bitmask |= xhci_get_endpoint_flag(&eps[i]->desc);
	}
	return changed_ep_bitmask;
}

/*
 * The USB device drivers use this function (through the HCD interface in USB
 * core) to prepare a set of bulk endpoints to use streams.  Streams are used to
 * coordinate mass storage command queueing across multiple endpoints (basically
 * a stream ID == a task ID).
 *
 * Setting up streams involves allocating the same size stream context array
 * for each endpoint and issuing a configure endpoint command for all endpoints.
 *
 * Don't allow the call to succeed if one endpoint only supports one stream
 * (which means it doesn't support streams at all).
 *
 * Drivers may get less stream IDs than they asked for, if the host controller
 * hardware or endpoints claim they can't support the number of requested
 * stream IDs.
 */
int xhci_alloc_streams(struct usb_hcd *hcd, struct usb_device *udev,
		struct usb_host_endpoint **eps, unsigned int num_eps,
		unsigned int num_streams, gfp_t mem_flags)
{
	int i, ret;
	struct xhci_hcd *xhci;
	struct xhci_virt_device *vdev;
	struct xhci_command *config_cmd;
	struct xhci_input_control_ctx *ctrl_ctx;
	unsigned int ep_index;
	unsigned int num_stream_ctxs;
	unsigned long flags;
	u32 changed_ep_bitmask = 0;

	if (!eps)
		return -EINVAL;

	/* Add one to the number of streams requested to account for
	 * stream 0 that is reserved for xHCI usage.
	 */
	num_streams += 1;
	xhci = hcd_to_xhci(hcd);
	xhci_dbg(xhci, "Driver wants %u stream IDs (including stream 0).\n",
			num_streams);

	/* MaxPSASize value 0 (2 streams) means streams are not supported */
	if ((xhci->quirks & XHCI_BROKEN_STREAMS) ||
			HCC_MAX_PSA(xhci->hcc_params) < 4) {
		xhci_dbg(xhci, "xHCI controller does not support streams.\n");
		return -ENOSYS;
	}

	config_cmd = xhci_alloc_command(xhci, true, true, mem_flags);
	if (!config_cmd) {
		xhci_dbg(xhci, "Could not allocate xHCI command structure.\n");
		return -ENOMEM;
	}
	ctrl_ctx = xhci_get_input_control_ctx(config_cmd->in_ctx);
	if (!ctrl_ctx) {
		xhci_warn(xhci, "%s: Could not get input context, bad type.\n",
				__func__);
		xhci_free_command(xhci, config_cmd);
		return -ENOMEM;
	}

	/* Check to make sure all endpoints are not already configured for
	 * streams.  While we're at it, find the maximum number of streams that
	 * all the endpoints will support and check for duplicate endpoints.
	 */
	spin_lock_irqsave(&xhci->lock, flags);
	ret = xhci_calculate_streams_and_bitmask(xhci, udev, eps,
			num_eps, &num_streams, &changed_ep_bitmask);
	if (ret < 0) {
		xhci_free_command(xhci, config_cmd);
		spin_unlock_irqrestore(&xhci->lock, flags);
		return ret;
	}
	if (num_streams <= 1) {
		xhci_warn(xhci, "WARN: endpoints can't handle "
				"more than one stream.\n");
		xhci_free_command(xhci, config_cmd);
		spin_unlock_irqrestore(&xhci->lock, flags);
		return -EINVAL;
	}
	vdev = xhci->devs[udev->slot_id];
	/* Mark each endpoint as being in transition, so
	 * xhci_urb_enqueue() will reject all URBs.
	 */
	for (i = 0; i < num_eps; i++) {
		ep_index = xhci_get_endpoint_index(&eps[i]->desc);
		vdev->eps[ep_index].ep_state |= EP_GETTING_STREAMS;
	}
	spin_unlock_irqrestore(&xhci->lock, flags);

	/* Setup internal data structures and allocate HW data structures for
	 * streams (but don't install the HW structures in the input context
	 * until we're sure all memory allocation succeeded).
	 */
	xhci_calculate_streams_entries(xhci, &num_streams, &num_stream_ctxs);
	xhci_dbg(xhci, "Need %u stream ctx entries for %u stream IDs.\n",
			num_stream_ctxs, num_streams);

	for (i = 0; i < num_eps; i++) {
		ep_index = xhci_get_endpoint_index(&eps[i]->desc);
		vdev->eps[ep_index].stream_info = xhci_alloc_stream_info(xhci,
				num_stream_ctxs,
				num_streams, mem_flags);
		if (!vdev->eps[ep_index].stream_info)
			goto cleanup;
		/* Set maxPstreams in endpoint context and update deq ptr to
		 * point to stream context array. FIXME
		 */
	}

	/* Set up the input context for a configure endpoint command. */
	for (i = 0; i < num_eps; i++) {
		struct xhci_ep_ctx *ep_ctx;

		ep_index = xhci_get_endpoint_index(&eps[i]->desc);
		ep_ctx = xhci_get_ep_ctx(xhci, config_cmd->in_ctx, ep_index);

		xhci_endpoint_copy(xhci, config_cmd->in_ctx,
				vdev->out_ctx, ep_index);
		xhci_setup_streams_ep_input_ctx(xhci, ep_ctx,
				vdev->eps[ep_index].stream_info);
	}
	/* Tell the HW to drop its old copy of the endpoint context info
	 * and add the updated copy from the input context.
	 */
	xhci_setup_input_ctx_for_config_ep(xhci, config_cmd->in_ctx,
			vdev->out_ctx, ctrl_ctx,
			changed_ep_bitmask, changed_ep_bitmask);

	/* Issue and wait for the configure endpoint command */
	ret = xhci_configure_endpoint(xhci, udev, config_cmd,
			false, false);

	/* xHC rejected the configure endpoint command for some reason, so we
	 * leave the old ring intact and free our internal streams data
	 * structure.
	 */
	if (ret < 0)
		goto cleanup;

	spin_lock_irqsave(&xhci->lock, flags);
	for (i = 0; i < num_eps; i++) {
		ep_index = xhci_get_endpoint_index(&eps[i]->desc);
		vdev->eps[ep_index].ep_state &= ~EP_GETTING_STREAMS;
		xhci_dbg(xhci, "Slot %u ep ctx %u now has streams.\n",
			 udev->slot_id, ep_index);
		vdev->eps[ep_index].ep_state |= EP_HAS_STREAMS;
	}
	xhci_free_command(xhci, config_cmd);
	spin_unlock_irqrestore(&xhci->lock, flags);

	/* Subtract 1 for stream 0, which drivers can't use */
	return num_streams - 1;

cleanup:
	/* If it didn't work, free the streams! */
	for (i = 0; i < num_eps; i++) {
		ep_index = xhci_get_endpoint_index(&eps[i]->desc);
		xhci_free_stream_info(xhci, vdev->eps[ep_index].stream_info);
		vdev->eps[ep_index].stream_info = NULL;
		/* FIXME Unset maxPstreams in endpoint context and
		 * update deq ptr to point to normal string ring.
		 */
		vdev->eps[ep_index].ep_state &= ~EP_GETTING_STREAMS;
		vdev->eps[ep_index].ep_state &= ~EP_HAS_STREAMS;
		xhci_endpoint_zero(xhci, vdev, eps[i]);
	}
	xhci_free_command(xhci, config_cmd);
	return -ENOMEM;
}

/* Transition the endpoint from using streams to being a "normal" endpoint
 * without streams.
 *
 * Modify the endpoint context state, submit a configure endpoint command,
 * and free all endpoint rings for streams if that completes successfully.
 */
int xhci_free_streams(struct usb_hcd *hcd, struct usb_device *udev,
		struct usb_host_endpoint **eps, unsigned int num_eps,
		gfp_t mem_flags)
{
	int i, ret;
	struct xhci_hcd *xhci;
	struct xhci_virt_device *vdev;
	struct xhci_command *command;
	struct xhci_input_control_ctx *ctrl_ctx;
	unsigned int ep_index;
	unsigned long flags;
	u32 changed_ep_bitmask;

	xhci = hcd_to_xhci(hcd);
	vdev = xhci->devs[udev->slot_id];

	/* Set up a configure endpoint command to remove the streams rings */
	spin_lock_irqsave(&xhci->lock, flags);
	changed_ep_bitmask = xhci_calculate_no_streams_bitmask(xhci,
			udev, eps, num_eps);
	if (changed_ep_bitmask == 0) {
		spin_unlock_irqrestore(&xhci->lock, flags);
		return -EINVAL;
	}

	/* Use the xhci_command structure from the first endpoint.  We may have
	 * allocated too many, but the driver may call xhci_free_streams() for
	 * each endpoint it grouped into one call to xhci_alloc_streams().
	 */
	ep_index = xhci_get_endpoint_index(&eps[0]->desc);
	command = vdev->eps[ep_index].stream_info->free_streams_command;
	ctrl_ctx = xhci_get_input_control_ctx(command->in_ctx);
	if (!ctrl_ctx) {
		spin_unlock_irqrestore(&xhci->lock, flags);
		xhci_warn(xhci, "%s: Could not get input context, bad type.\n",
				__func__);
		return -EINVAL;
	}

	for (i = 0; i < num_eps; i++) {
		struct xhci_ep_ctx *ep_ctx;

		ep_index = xhci_get_endpoint_index(&eps[i]->desc);
		ep_ctx = xhci_get_ep_ctx(xhci, command->in_ctx, ep_index);
		xhci->devs[udev->slot_id]->eps[ep_index].ep_state |=
			EP_GETTING_NO_STREAMS;

		xhci_endpoint_copy(xhci, command->in_ctx,
				vdev->out_ctx, ep_index);
		xhci_setup_no_streams_ep_input_ctx(ep_ctx,
				&vdev->eps[ep_index]);
	}
	xhci_setup_input_ctx_for_config_ep(xhci, command->in_ctx,
			vdev->out_ctx, ctrl_ctx,
			changed_ep_bitmask, changed_ep_bitmask);
	spin_unlock_irqrestore(&xhci->lock, flags);

	/* Issue and wait for the configure endpoint command,
	 * which must succeed.
	 */
	ret = xhci_configure_endpoint(xhci, udev, command,
			false, true);

	/* xHC rejected the configure endpoint command for some reason, so we
	 * leave the streams rings intact.
	 */
	if (ret < 0)
		return ret;

	spin_lock_irqsave(&xhci->lock, flags);
	for (i = 0; i < num_eps; i++) {
		ep_index = xhci_get_endpoint_index(&eps[i]->desc);
		xhci_free_stream_info(xhci, vdev->eps[ep_index].stream_info);
		vdev->eps[ep_index].stream_info = NULL;
		/* FIXME Unset maxPstreams in endpoint context and
		 * update deq ptr to point to normal string ring.
		 */
		vdev->eps[ep_index].ep_state &= ~EP_GETTING_NO_STREAMS;
		vdev->eps[ep_index].ep_state &= ~EP_HAS_STREAMS;
	}
	spin_unlock_irqrestore(&xhci->lock, flags);

	return 0;
}

/*
 * Deletes endpoint resources for endpoints that were active before a Reset
 * Device command, or a Disable Slot command.  The Reset Device command leaves
 * the control endpoint intact, whereas the Disable Slot command deletes it.
 *
 * Must be called with xhci->lock held.
 */
void xhci_free_device_endpoint_resources(struct xhci_hcd *xhci,
	struct xhci_virt_device *virt_dev, bool drop_control_ep)
{
	int i;
	unsigned int num_dropped_eps = 0;
	unsigned int drop_flags = 0;

	for (i = (drop_control_ep ? 0 : 1); i < 31; i++) {
		if (virt_dev->eps[i].ring) {
			drop_flags |= 1 << i;
			num_dropped_eps++;
		}
	}
	xhci->num_active_eps -= num_dropped_eps;
	if (num_dropped_eps)
		xhci_dbg_trace(xhci, trace_xhci_dbg_quirks,
				"Dropped %u ep ctxs, flags = 0x%x, "
				"%u now active.",
				num_dropped_eps, drop_flags,
				xhci->num_active_eps);
}

/*
 * This submits a Reset Device Command, which will set the device state to 0,
 * set the device address to 0, and disable all the endpoints except the default
 * control endpoint.  The USB core should come back and call
 * xhci_address_device(), and then re-set up the configuration.  If this is
 * called because of a usb_reset_and_verify_device(), then the old alternate
 * settings will be re-installed through the normal bandwidth allocation
 * functions.
 *
 * Wait for the Reset Device command to finish.  Remove all structures
 * associated with the endpoints that were disabled.  Clear the input device
 * structure?  Cache the rings?  Reset the control endpoint 0 max packet size?
 *
 * If the virt_dev to be reset does not exist or does not match the udev,
 * it means the device is lost, possibly due to the xHC restore error and
 * re-initialization during S3/S4. In this case, call xhci_alloc_dev() to
 * re-allocate the device.
 */
int xhci_discover_or_reset_device(struct usb_hcd *hcd, struct usb_device *udev)
{
	int ret, i;
	unsigned long flags;
	struct xhci_hcd *xhci;
	unsigned int slot_id;
	struct xhci_virt_device *virt_dev;
	struct xhci_command *reset_device_cmd;
	int last_freed_endpoint;
	struct xhci_slot_ctx *slot_ctx;
	int old_active_eps = 0;

	ret = xhci_check_args(hcd, udev, NULL, 0, false, __func__);
	if (ret <= 0)
		return ret;
	xhci = hcd_to_xhci(hcd);
	slot_id = udev->slot_id;
	virt_dev = xhci->devs[slot_id];
	if (!virt_dev) {
		xhci_dbg(xhci, "The device to be reset with slot ID %u does "
				"not exist. Re-allocate the device\n", slot_id);
		ret = xhci_alloc_dev(hcd, udev);
		if (ret == 1)
			return 0;
		else
			return -EINVAL;
	}

	if (virt_dev->tt_info)
		old_active_eps = virt_dev->tt_info->active_eps;

	if (virt_dev->udev != udev) {
		/* If the virt_dev and the udev does not match, this virt_dev
		 * may belong to another udev.
		 * Re-allocate the device.
		 */
		xhci_dbg(xhci, "The device to be reset with slot ID %u does "
				"not match the udev. Re-allocate the device\n",
				slot_id);
		ret = xhci_alloc_dev(hcd, udev);
		if (ret == 1)
			return 0;
		else
			return -EINVAL;
	}

	/* If device is not setup, there is no point in resetting it */
	slot_ctx = xhci_get_slot_ctx(xhci, virt_dev->out_ctx);
	if (GET_SLOT_STATE(le32_to_cpu(slot_ctx->dev_state)) ==
						SLOT_STATE_DISABLED)
		return 0;

	xhci_dbg(xhci, "Resetting device with slot ID %u\n", slot_id);
	/* Allocate the command structure that holds the struct completion.
	 * Assume we're in process context, since the normal device reset
	 * process has to wait for the device anyway.  Storage devices are
	 * reset as part of error handling, so use GFP_NOIO instead of
	 * GFP_KERNEL.
	 */
	reset_device_cmd = xhci_alloc_command(xhci, false, true, GFP_NOIO);
	if (!reset_device_cmd) {
		xhci_dbg(xhci, "Couldn't allocate command structure.\n");
		return -ENOMEM;
	}

	/* Attempt to submit the Reset Device command to the command ring */
	spin_lock_irqsave(&xhci->lock, flags);

	ret = xhci_queue_reset_device(xhci, reset_device_cmd, slot_id);
	if (ret) {
		xhci_dbg(xhci, "FIXME: allocate a command ring segment\n");
		spin_unlock_irqrestore(&xhci->lock, flags);
		goto command_cleanup;
	}
	xhci_ring_cmd_db(xhci);
	spin_unlock_irqrestore(&xhci->lock, flags);

	/* Wait for the Reset Device command to finish */
	wait_for_completion(reset_device_cmd->completion);

	/* The Reset Device command can't fail, according to the 0.95/0.96 spec,
	 * unless we tried to reset a slot ID that wasn't enabled,
	 * or the device wasn't in the addressed or configured state.
	 */
	ret = reset_device_cmd->status;
	switch (ret) {
	case COMP_CMD_ABORT:
	case COMP_CMD_STOP:
		xhci_warn(xhci, "Timeout waiting for reset device command\n");
		ret = -ETIME;
		goto command_cleanup;
	case COMP_EBADSLT: /* 0.95 completion code for bad slot ID */
	case COMP_CTX_STATE: /* 0.96 completion code for same thing */
		xhci_dbg(xhci, "Can't reset device (slot ID %u) in %s state\n",
				slot_id,
				xhci_get_slot_state(xhci, virt_dev->out_ctx));
		xhci_dbg(xhci, "Not freeing device rings.\n");
		/* Don't treat this as an error.  May change my mind later. */
		ret = 0;
		goto command_cleanup;
	case COMP_SUCCESS:
		xhci_dbg(xhci, "Successful reset device command.\n");
		break;
	default:
		if (xhci_is_vendor_info_code(xhci, ret))
			break;
		xhci_warn(xhci, "Unknown completion code %u for "
				"reset device command.\n", ret);
		ret = -EINVAL;
		goto command_cleanup;
	}

	/* Free up host controller endpoint resources */
	if ((xhci->quirks & XHCI_EP_LIMIT_QUIRK)) {
		spin_lock_irqsave(&xhci->lock, flags);
		/* Don't delete the default control endpoint resources */
		xhci_free_device_endpoint_resources(xhci, virt_dev, false);
		spin_unlock_irqrestore(&xhci->lock, flags);
	}

	/* Everything but endpoint 0 is disabled, so free or cache the rings. */
	last_freed_endpoint = 1;
	for (i = 1; i < 31; ++i) {
		struct xhci_virt_ep *ep = &virt_dev->eps[i];

		if (ep->ep_state & EP_HAS_STREAMS) {
			xhci_warn(xhci, "WARN: endpoint 0x%02x has streams on device reset, freeing streams.\n",
					xhci_get_endpoint_address(i));
			xhci_free_stream_info(xhci, ep->stream_info);
			ep->stream_info = NULL;
			ep->ep_state &= ~EP_HAS_STREAMS;
		}

		if (ep->ring) {
			xhci_free_or_cache_endpoint_ring(xhci, virt_dev, i);
			last_freed_endpoint = i;
		}
		if (!list_empty(&virt_dev->eps[i].bw_endpoint_list))
			xhci_drop_ep_from_interval_table(xhci,
					&virt_dev->eps[i].bw_info,
					virt_dev->bw_table,
					udev,
					&virt_dev->eps[i],
					virt_dev->tt_info);
		xhci_clear_endpoint_bw_info(&virt_dev->eps[i].bw_info);
	}
	/* If necessary, update the number of active TTs on this root port */
	xhci_update_tt_active_eps(xhci, virt_dev, old_active_eps);

	xhci_dbg(xhci, "Output context after successful reset device cmd:\n");
	xhci_dbg_ctx(xhci, virt_dev->out_ctx, last_freed_endpoint);
	ret = 0;

command_cleanup:
	xhci_free_command(xhci, reset_device_cmd);
	return ret;
}

/*
 * At this point, the struct usb_device is about to go away, the device has
 * disconnected, and all traffic has been stopped and the endpoints have been
 * disabled.  Free any HC data structures associated with that device.
 */
void xhci_free_dev(struct usb_hcd *hcd, struct usb_device *udev)
{
	struct xhci_hcd *xhci = hcd_to_xhci(hcd);
	struct xhci_virt_device *virt_dev;
	unsigned long flags;
	u32 state;
	int i, ret;
	struct xhci_command *command;

	command = xhci_alloc_command(xhci, false, false, GFP_KERNEL);
	if (!command)
		return;

#ifndef CONFIG_USB_DEFAULT_PERSIST
	/*
	 * We called pm_runtime_get_noresume when the device was attached.
	 * Decrement the counter here to allow controller to runtime suspend
	 * if no devices remain.
	 */
	if (xhci->quirks & XHCI_RESET_ON_RESUME)
		pm_runtime_put_noidle(hcd->self.controller);
#endif

	ret = xhci_check_args(hcd, udev, NULL, 0, true, __func__);
	/* If the host is halted due to driver unload, we still need to free the
	 * device.
	 */
	if (ret <= 0 && ret != -ENODEV) {
		kfree(command);
		return;
	}

	virt_dev = xhci->devs[udev->slot_id];

	/* Stop any wayward timer functions (which may grab the lock) */
	for (i = 0; i < 31; ++i) {
		virt_dev->eps[i].ep_state &= ~EP_HALT_PENDING;
		del_timer_sync(&virt_dev->eps[i].stop_cmd_timer);
	}

	spin_lock_irqsave(&xhci->lock, flags);
	/* Don't disable the slot if the host controller is dead. */
	state = readl(&xhci->op_regs->status);
	if (state == 0xffffffff || (xhci->xhc_state & XHCI_STATE_DYING) ||
			(xhci->xhc_state & XHCI_STATE_HALTED)) {
		xhci_free_virt_device(xhci, udev->slot_id);
		spin_unlock_irqrestore(&xhci->lock, flags);
		kfree(command);
		return;
	}

	if (xhci_queue_slot_control(xhci, command, TRB_DISABLE_SLOT,
				    udev->slot_id)) {
		spin_unlock_irqrestore(&xhci->lock, flags);
		xhci_dbg(xhci, "FIXME: allocate a command ring segment\n");
		return;
	}
	xhci_ring_cmd_db(xhci);
	spin_unlock_irqrestore(&xhci->lock, flags);

	/*
	 * Event command completion handler will free any data structures
	 * associated with the slot.  XXX Can free sleep?
	 */
}

/*
 * Checks if we have enough host controller resources for the default control
 * endpoint.
 *
 * Must be called with xhci->lock held.
 */
static int xhci_reserve_host_control_ep_resources(struct xhci_hcd *xhci)
{
	if (xhci->num_active_eps + 1 > xhci->limit_active_eps) {
		xhci_dbg_trace(xhci, trace_xhci_dbg_quirks,
				"Not enough ep ctxs: "
				"%u active, need to add 1, limit is %u.",
				xhci->num_active_eps, xhci->limit_active_eps);
		return -ENOMEM;
	}
	xhci->num_active_eps += 1;
	xhci_dbg_trace(xhci, trace_xhci_dbg_quirks,
			"Adding 1 ep ctx, %u now active.",
			xhci->num_active_eps);
	return 0;
}


/*
 * Returns 0 if the xHC ran out of device slots, the Enable Slot command
 * timed out, or allocating memory failed.  Returns 1 on success.
 */
int xhci_alloc_dev(struct usb_hcd *hcd, struct usb_device *udev)
{
	struct xhci_hcd *xhci = hcd_to_xhci(hcd);
	unsigned long flags;
	int ret, slot_id;
	struct xhci_command *command;

	command = xhci_alloc_command(xhci, false, false, GFP_KERNEL);
	if (!command)
		return 0;

	/* xhci->slot_id and xhci->addr_dev are not thread-safe */
	mutex_lock(&xhci->mutex);
	spin_lock_irqsave(&xhci->lock, flags);
	command->completion = &xhci->addr_dev;
	ret = xhci_queue_slot_control(xhci, command, TRB_ENABLE_SLOT, 0);
	if (ret) {
		spin_unlock_irqrestore(&xhci->lock, flags);
		mutex_unlock(&xhci->mutex);
		xhci_dbg(xhci, "FIXME: allocate a command ring segment\n");
		kfree(command);
		return 0;
	}
	xhci_ring_cmd_db(xhci);
	spin_unlock_irqrestore(&xhci->lock, flags);

	wait_for_completion(command->completion);
	slot_id = xhci->slot_id;
	mutex_unlock(&xhci->mutex);

	if (!slot_id || command->status != COMP_SUCCESS) {
		xhci_err(xhci, "Error while assigning device slot ID\n");
		xhci_err(xhci, "Max number of devices this xHCI host supports is %u.\n",
				HCS_MAX_SLOTS(
					readl(&xhci->cap_regs->hcs_params1)));
		kfree(command);
		return 0;
	}

	if ((xhci->quirks & XHCI_EP_LIMIT_QUIRK)) {
		spin_lock_irqsave(&xhci->lock, flags);
		ret = xhci_reserve_host_control_ep_resources(xhci);
		if (ret) {
			spin_unlock_irqrestore(&xhci->lock, flags);
			xhci_warn(xhci, "Not enough host resources, "
					"active endpoint contexts = %u\n",
					xhci->num_active_eps);
			goto disable_slot;
		}
		spin_unlock_irqrestore(&xhci->lock, flags);
	}
	/* Use GFP_NOIO, since this function can be called from
	 * xhci_discover_or_reset_device(), which may be called as part of
	 * mass storage driver error handling.
	 */
	if (!xhci_alloc_virt_device(xhci, slot_id, udev, GFP_NOIO)) {
		xhci_warn(xhci, "Could not allocate xHCI USB device data structures\n");
		goto disable_slot;
	}
	udev->slot_id = slot_id;

#ifndef CONFIG_USB_DEFAULT_PERSIST
	/*
	 * If resetting upon resume, we can't put the controller into runtime
	 * suspend if there is a device attached.
	 */
	if (xhci->quirks & XHCI_RESET_ON_RESUME)
		pm_runtime_get_noresume(hcd->self.controller);
#endif


	kfree(command);
	/* Is this a LS or FS device under a HS hub? */
	/* Hub or peripherial? */
	return 1;

disable_slot:
	/* Disable slot, if we can do it without mem alloc */
	spin_lock_irqsave(&xhci->lock, flags);
	command->completion = NULL;
	command->status = 0;
	if (!xhci_queue_slot_control(xhci, command, TRB_DISABLE_SLOT,
				     udev->slot_id))
		xhci_ring_cmd_db(xhci);
	spin_unlock_irqrestore(&xhci->lock, flags);
	return 0;
}

/*
 * Issue an Address Device command and optionally send a corresponding
 * SetAddress request to the device.
 */
static int xhci_setup_device(struct usb_hcd *hcd, struct usb_device *udev,
			     enum xhci_setup_dev setup)
{
	const char *act = setup == SETUP_CONTEXT_ONLY ? "context" : "address";
	unsigned long flags;
	struct xhci_virt_device *virt_dev;
	int ret = 0;
	struct xhci_hcd *xhci = hcd_to_xhci(hcd);
	struct xhci_slot_ctx *slot_ctx;
	struct xhci_input_control_ctx *ctrl_ctx;
	u64 temp_64;
	struct xhci_command *command = NULL;

	mutex_lock(&xhci->mutex);

	if (xhci->xhc_state) {	/* dying, removing or halted */
		ret = -ESHUTDOWN;
		goto out;
	}

	if (!udev->slot_id) {
		xhci_dbg_trace(xhci, trace_xhci_dbg_address,
				"Bad Slot ID %d", udev->slot_id);
		ret = -EINVAL;
		goto out;
	}

	virt_dev = xhci->devs[udev->slot_id];

	if (WARN_ON(!virt_dev)) {
		/*
		 * In plug/unplug torture test with an NEC controller,
		 * a zero-dereference was observed once due to virt_dev = 0.
		 * Print useful debug rather than crash if it is observed again!
		 */
		xhci_warn(xhci, "Virt dev invalid for slot_id 0x%x!\n",
			udev->slot_id);
		ret = -EINVAL;
		goto out;
	}

	if (setup == SETUP_CONTEXT_ONLY) {
		slot_ctx = xhci_get_slot_ctx(xhci, virt_dev->out_ctx);
		if (GET_SLOT_STATE(le32_to_cpu(slot_ctx->dev_state)) ==
		    SLOT_STATE_DEFAULT) {
			xhci_dbg(xhci, "Slot already in default state\n");
			goto out;
		}
	}

	command = xhci_alloc_command(xhci, false, false, GFP_KERNEL);
	if (!command) {
		ret = -ENOMEM;
		goto out;
	}

	command->in_ctx = virt_dev->in_ctx;
	command->completion = &xhci->addr_dev;

	slot_ctx = xhci_get_slot_ctx(xhci, virt_dev->in_ctx);
	ctrl_ctx = xhci_get_input_control_ctx(virt_dev->in_ctx);
	if (!ctrl_ctx) {
		xhci_warn(xhci, "%s: Could not get input context, bad type.\n",
				__func__);
		ret = -EINVAL;
		goto out;
	}
	/*
	 * If this is the first Set Address since device plug-in or
	 * virt_device realloaction after a resume with an xHCI power loss,
	 * then set up the slot context.
	 */
	if (!slot_ctx->dev_info)
		xhci_setup_addressable_virt_dev(xhci, udev);
	/* Otherwise, update the control endpoint ring enqueue pointer. */
	else
		xhci_copy_ep0_dequeue_into_input_ctx(xhci, udev);
	ctrl_ctx->add_flags = cpu_to_le32(SLOT_FLAG | EP0_FLAG);
	ctrl_ctx->drop_flags = 0;

	xhci_dbg(xhci, "Slot ID %d Input Context:\n", udev->slot_id);
	xhci_dbg_ctx(xhci, virt_dev->in_ctx, 2);
	trace_xhci_address_ctx(xhci, virt_dev->in_ctx,
				le32_to_cpu(slot_ctx->dev_info) >> 27);

	spin_lock_irqsave(&xhci->lock, flags);
	ret = xhci_queue_address_device(xhci, command, virt_dev->in_ctx->dma,
					udev->slot_id, setup);
	if (ret) {
		spin_unlock_irqrestore(&xhci->lock, flags);
		xhci_dbg_trace(xhci, trace_xhci_dbg_address,
				"FIXME: allocate a command ring segment");
		goto out;
	}
	xhci_ring_cmd_db(xhci);
	spin_unlock_irqrestore(&xhci->lock, flags);

	/* ctrl tx can take up to 5 sec; XXX: need more time for xHC? */
	wait_for_completion(command->completion);

	/* FIXME: From section 4.3.4: "Software shall be responsible for timing
	 * the SetAddress() "recovery interval" required by USB and aborting the
	 * command on a timeout.
	 */
	switch (command->status) {
	case COMP_CMD_ABORT:
	case COMP_CMD_STOP:
		xhci_warn(xhci, "Timeout while waiting for setup device command\n");
		ret = -ETIME;
		break;
	case COMP_CTX_STATE:
	case COMP_EBADSLT:
		xhci_err(xhci, "Setup ERROR: setup %s command for slot %d.\n",
			 act, udev->slot_id);
		ret = -EINVAL;
		break;
	case COMP_TX_ERR:
		dev_warn(&udev->dev, "Device not responding to setup %s.\n", act);
		ret = -EPROTO;
		break;
	case COMP_DEV_ERR:
		dev_warn(&udev->dev,
			 "ERROR: Incompatible device for setup %s command\n", act);
		ret = -ENODEV;
		break;
	case COMP_SUCCESS:
		xhci_dbg_trace(xhci, trace_xhci_dbg_address,
			       "Successful setup %s command", act);
		break;
	default:
		xhci_err(xhci,
			 "ERROR: unexpected setup %s command completion code 0x%x.\n",
			 act, command->status);
		xhci_dbg(xhci, "Slot ID %d Output Context:\n", udev->slot_id);
		xhci_dbg_ctx(xhci, virt_dev->out_ctx, 2);
		trace_xhci_address_ctx(xhci, virt_dev->out_ctx, 1);
		ret = -EINVAL;
		break;
	}
	if (ret)
		goto out;
	temp_64 = xhci_read_64(xhci, &xhci->op_regs->dcbaa_ptr);
	xhci_dbg_trace(xhci, trace_xhci_dbg_address,
			"Op regs DCBAA ptr = %#016llx", temp_64);
	xhci_dbg_trace(xhci, trace_xhci_dbg_address,
		"Slot ID %d dcbaa entry @%pK = %#016llx",
		udev->slot_id,
		&xhci->dcbaa->dev_context_ptrs[udev->slot_id],
		(unsigned long long)
		le64_to_cpu(xhci->dcbaa->dev_context_ptrs[udev->slot_id]));
	xhci_dbg_trace(xhci, trace_xhci_dbg_address,
			"Output Context DMA address = %#08llx",
			(unsigned long long)virt_dev->out_ctx->dma);
	xhci_dbg(xhci, "Slot ID %d Input Context:\n", udev->slot_id);
	xhci_dbg_ctx(xhci, virt_dev->in_ctx, 2);
	trace_xhci_address_ctx(xhci, virt_dev->in_ctx,
				le32_to_cpu(slot_ctx->dev_info) >> 27);
	xhci_dbg(xhci, "Slot ID %d Output Context:\n", udev->slot_id);
	xhci_dbg_ctx(xhci, virt_dev->out_ctx, 2);
	/*
	 * USB core uses address 1 for the roothubs, so we add one to the
	 * address given back to us by the HC.
	 */
	slot_ctx = xhci_get_slot_ctx(xhci, virt_dev->out_ctx);
	trace_xhci_address_ctx(xhci, virt_dev->out_ctx,
				le32_to_cpu(slot_ctx->dev_info) >> 27);
	/* Zero the input context control for later use */
	ctrl_ctx->add_flags = 0;
	ctrl_ctx->drop_flags = 0;

	xhci_dbg_trace(xhci, trace_xhci_dbg_address,
		       "Internal device address = %d",
		       le32_to_cpu(slot_ctx->dev_state) & DEV_ADDR_MASK);
out:
	mutex_unlock(&xhci->mutex);
	kfree(command);
	return ret;
}

int xhci_address_device(struct usb_hcd *hcd, struct usb_device *udev)
{
	return xhci_setup_device(hcd, udev, SETUP_CONTEXT_ADDRESS);
}

int xhci_enable_device(struct usb_hcd *hcd, struct usb_device *udev)
{
	return xhci_setup_device(hcd, udev, SETUP_CONTEXT_ONLY);
}

/*
 * Transfer the port index into real index in the HW port status
 * registers. Caculate offset between the port's PORTSC register
 * and port status base. Divide the number of per port register
 * to get the real index. The raw port number bases 1.
 */
int xhci_find_raw_port_number(struct usb_hcd *hcd, int port1)
{
	struct xhci_hcd *xhci = hcd_to_xhci(hcd);
	__le32 __iomem *base_addr = &xhci->op_regs->port_status_base;
	__le32 __iomem *addr;
	int raw_port;

	if (hcd->speed < HCD_USB3)
		addr = xhci->usb2_ports[port1 - 1];
	else
		addr = xhci->usb3_ports[port1 - 1];

	raw_port = (addr - base_addr)/NUM_PORT_REGS + 1;
	return raw_port;
}

/*
 * Issue an Evaluate Context command to change the Maximum Exit Latency in the
 * slot context.  If that succeeds, store the new MEL in the xhci_virt_device.
 */
static int __maybe_unused xhci_change_max_exit_latency(struct xhci_hcd *xhci,
			struct usb_device *udev, u16 max_exit_latency)
{
	struct xhci_virt_device *virt_dev;
	struct xhci_command *command;
	struct xhci_input_control_ctx *ctrl_ctx;
	struct xhci_slot_ctx *slot_ctx;
	unsigned long flags;
	int ret;

	spin_lock_irqsave(&xhci->lock, flags);

	virt_dev = xhci->devs[udev->slot_id];

	/*
	 * virt_dev might not exists yet if xHC resumed from hibernate (S4) and
	 * xHC was re-initialized. Exit latency will be set later after
	 * hub_port_finish_reset() is done and xhci->devs[] are re-allocated
	 */

	if (!virt_dev || max_exit_latency == virt_dev->current_mel) {
		spin_unlock_irqrestore(&xhci->lock, flags);
		return 0;
	}

	/* Attempt to issue an Evaluate Context command to change the MEL. */
	command = xhci->lpm_command;
	ctrl_ctx = xhci_get_input_control_ctx(command->in_ctx);
	if (!ctrl_ctx) {
		spin_unlock_irqrestore(&xhci->lock, flags);
		xhci_warn(xhci, "%s: Could not get input context, bad type.\n",
				__func__);
		return -ENOMEM;
	}

	xhci_slot_copy(xhci, command->in_ctx, virt_dev->out_ctx);
	spin_unlock_irqrestore(&xhci->lock, flags);

	ctrl_ctx->add_flags |= cpu_to_le32(SLOT_FLAG);
	slot_ctx = xhci_get_slot_ctx(xhci, command->in_ctx);
	slot_ctx->dev_info2 &= cpu_to_le32(~((u32) MAX_EXIT));
	slot_ctx->dev_info2 |= cpu_to_le32(max_exit_latency);
	slot_ctx->dev_state = 0;

	xhci_dbg_trace(xhci, trace_xhci_dbg_context_change,
			"Set up evaluate context for LPM MEL change.");
	xhci_dbg(xhci, "Slot %u Input Context:\n", udev->slot_id);
	xhci_dbg_ctx(xhci, command->in_ctx, 0);

	/* Issue and wait for the evaluate context command. */
	ret = xhci_configure_endpoint(xhci, udev, command,
			true, true);
	xhci_dbg(xhci, "Slot %u Output Context:\n", udev->slot_id);
	xhci_dbg_ctx(xhci, virt_dev->out_ctx, 0);

	if (!ret) {
		spin_lock_irqsave(&xhci->lock, flags);
		virt_dev->current_mel = max_exit_latency;
		spin_unlock_irqrestore(&xhci->lock, flags);
	}
	return ret;
}

#ifdef CONFIG_PM

/* BESL to HIRD Encoding array for USB2 LPM */
static int xhci_besl_encoding[16] = {125, 150, 200, 300, 400, 500, 1000, 2000,
	3000, 4000, 5000, 6000, 7000, 8000, 9000, 10000};

/* Calculate HIRD/BESL for USB2 PORTPMSC*/
static int xhci_calculate_hird_besl(struct xhci_hcd *xhci,
					struct usb_device *udev)
{
	int u2del, besl, besl_host;
	int besl_device = 0;
	u32 field;

	u2del = HCS_U2_LATENCY(xhci->hcs_params3);
	field = le32_to_cpu(udev->bos->ext_cap->bmAttributes);

	if (field & USB_BESL_SUPPORT) {
		for (besl_host = 0; besl_host < 16; besl_host++) {
			if (xhci_besl_encoding[besl_host] >= u2del)
				break;
		}
		/* Use baseline BESL value as default */
		if (field & USB_BESL_BASELINE_VALID)
			besl_device = USB_GET_BESL_BASELINE(field);
		else if (field & USB_BESL_DEEP_VALID)
			besl_device = USB_GET_BESL_DEEP(field);
	} else {
		if (u2del <= 50)
			besl_host = 0;
		else
			besl_host = (u2del - 51) / 75 + 1;
	}

	besl = besl_host + besl_device;
	if (besl > 15)
		besl = 15;

	return besl;
}

/* Calculate BESLD, L1 timeout and HIRDM for USB2 PORTHLPMC */
static int xhci_calculate_usb2_hw_lpm_params(struct usb_device *udev)
{
	u32 field;
	int l1;
	int besld = 0;
	int hirdm = 0;

	field = le32_to_cpu(udev->bos->ext_cap->bmAttributes);

	/* xHCI l1 is set in steps of 256us, xHCI 1.0 section 5.4.11.2 */
	l1 = udev->l1_params.timeout / 256;

	/* device has preferred BESLD */
	if (field & USB_BESL_DEEP_VALID) {
		besld = USB_GET_BESL_DEEP(field);
		hirdm = 1;
	}

	return PORT_BESLD(besld) | PORT_L1_TIMEOUT(l1) | PORT_HIRDM(hirdm);
}

int xhci_set_usb2_hardware_lpm(struct usb_hcd *hcd,
			struct usb_device *udev, int enable)
{
	struct xhci_hcd	*xhci = hcd_to_xhci(hcd);
	__le32 __iomem	**port_array;
	__le32 __iomem	*pm_addr, *hlpm_addr;
	u32		pm_val, hlpm_val, field;
	unsigned int	port_num;
	unsigned long	flags;
	int		hird, exit_latency;
	int		ret;

	if (hcd->speed >= HCD_USB3 || !xhci->hw_lpm_support ||
			!udev->lpm_capable)
		return -EPERM;

	if (!udev->parent || udev->parent->parent ||
			udev->descriptor.bDeviceClass == USB_CLASS_HUB)
		return -EPERM;

	if (udev->usb2_hw_lpm_capable != 1)
		return -EPERM;

	spin_lock_irqsave(&xhci->lock, flags);

	port_array = xhci->usb2_ports;
	port_num = udev->portnum - 1;
	pm_addr = port_array[port_num] + PORTPMSC;
	pm_val = readl(pm_addr);
	hlpm_addr = port_array[port_num] + PORTHLPMC;
	field = le32_to_cpu(udev->bos->ext_cap->bmAttributes);

	xhci_dbg(xhci, "%s port %d USB2 hardware LPM\n",
			enable ? "enable" : "disable", port_num + 1);

	if (enable) {
		/* Host supports BESL timeout instead of HIRD */
		if (udev->usb2_hw_lpm_besl_capable) {
			/* if device doesn't have a preferred BESL value use a
			 * default one which works with mixed HIRD and BESL
			 * systems. See XHCI_DEFAULT_BESL definition in xhci.h
			 */
			if ((field & USB_BESL_SUPPORT) &&
			    (field & USB_BESL_BASELINE_VALID))
				hird = USB_GET_BESL_BASELINE(field);
			else
				hird = udev->l1_params.besl;

			exit_latency = xhci_besl_encoding[hird];
			spin_unlock_irqrestore(&xhci->lock, flags);

			/* USB 3.0 code dedicate one xhci->lpm_command->in_ctx
			 * input context for link powermanagement evaluate
			 * context commands. It is protected by hcd->bandwidth
			 * mutex and is shared by all devices. We need to set
			 * the max ext latency in USB 2 BESL LPM as well, so
			 * use the same mutex and xhci_change_max_exit_latency()
			 */
			mutex_lock(hcd->bandwidth_mutex);
			ret = xhci_change_max_exit_latency(xhci, udev,
							   exit_latency);
			mutex_unlock(hcd->bandwidth_mutex);

			if (ret < 0)
				return ret;
			spin_lock_irqsave(&xhci->lock, flags);

			hlpm_val = xhci_calculate_usb2_hw_lpm_params(udev);
			writel(hlpm_val, hlpm_addr);
			/* flush write */
			readl(hlpm_addr);
		} else {
			hird = xhci_calculate_hird_besl(xhci, udev);
		}

		pm_val &= ~PORT_HIRD_MASK;
		pm_val |= PORT_HIRD(hird) | PORT_RWE | PORT_L1DS(udev->slot_id);
		writel(pm_val, pm_addr);
		pm_val = readl(pm_addr);
		pm_val |= PORT_HLE;
		writel(pm_val, pm_addr);
		/* flush write */
		readl(pm_addr);
	} else {
		pm_val &= ~(PORT_HLE | PORT_RWE | PORT_HIRD_MASK | PORT_L1DS_MASK);
		writel(pm_val, pm_addr);
		/* flush write */
		readl(pm_addr);
		if (udev->usb2_hw_lpm_besl_capable) {
			spin_unlock_irqrestore(&xhci->lock, flags);
			mutex_lock(hcd->bandwidth_mutex);
			xhci_change_max_exit_latency(xhci, udev, 0);
			mutex_unlock(hcd->bandwidth_mutex);
			return 0;
		}
	}

	spin_unlock_irqrestore(&xhci->lock, flags);
	return 0;
}

/* check if a usb2 port supports a given extened capability protocol
 * only USB2 ports extended protocol capability values are cached.
 * Return 1 if capability is supported
 */
static int xhci_check_usb2_port_capability(struct xhci_hcd *xhci, int port,
					   unsigned capability)
{
	u32 port_offset, port_count;
	int i;

	for (i = 0; i < xhci->num_ext_caps; i++) {
		if (xhci->ext_caps[i] & capability) {
			/* port offsets starts at 1 */
			port_offset = XHCI_EXT_PORT_OFF(xhci->ext_caps[i]) - 1;
			port_count = XHCI_EXT_PORT_COUNT(xhci->ext_caps[i]);
			if (port >= port_offset &&
			    port < port_offset + port_count)
				return 1;
		}
	}
	return 0;
}

int xhci_update_device(struct usb_hcd *hcd, struct usb_device *udev)
{
	struct xhci_hcd	*xhci = hcd_to_xhci(hcd);
	int		portnum = udev->portnum - 1;

	if (hcd->speed >= HCD_USB3 || !xhci->sw_lpm_support ||
			!udev->lpm_capable)
		return 0;

	/* we only support lpm for non-hub device connected to root hub yet */
	if (!udev->parent || udev->parent->parent ||
			udev->descriptor.bDeviceClass == USB_CLASS_HUB)
		return 0;

	if (xhci->hw_lpm_support == 1 &&
			xhci_check_usb2_port_capability(
				xhci, portnum, XHCI_HLC)) {
		udev->usb2_hw_lpm_capable = 1;
		udev->l1_params.timeout = XHCI_L1_TIMEOUT;
		udev->l1_params.besl = XHCI_DEFAULT_BESL;
		if (xhci_check_usb2_port_capability(xhci, portnum,
					XHCI_BLC))
			udev->usb2_hw_lpm_besl_capable = 1;
	}

	return 0;
}

/*---------------------- USB 3.0 Link PM functions ------------------------*/

/* Service interval in nanoseconds = 2^(bInterval - 1) * 125us * 1000ns / 1us */
static unsigned long long xhci_service_interval_to_ns(
		struct usb_endpoint_descriptor *desc)
{
	return (1ULL << (desc->bInterval - 1)) * 125 * 1000;
}

static u16 xhci_get_timeout_no_hub_lpm(struct usb_device *udev,
		enum usb3_link_state state)
{
	unsigned long long sel;
	unsigned long long pel;
	unsigned int max_sel_pel;
	char *state_name;

	switch (state) {
	case USB3_LPM_U1:
		/* Convert SEL and PEL stored in nanoseconds to microseconds */
		sel = DIV_ROUND_UP(udev->u1_params.sel, 1000);
		pel = DIV_ROUND_UP(udev->u1_params.pel, 1000);
		max_sel_pel = USB3_LPM_MAX_U1_SEL_PEL;
		state_name = "U1";
		break;
	case USB3_LPM_U2:
		sel = DIV_ROUND_UP(udev->u2_params.sel, 1000);
		pel = DIV_ROUND_UP(udev->u2_params.pel, 1000);
		max_sel_pel = USB3_LPM_MAX_U2_SEL_PEL;
		state_name = "U2";
		break;
	default:
		dev_warn(&udev->dev, "%s: Can't get timeout for non-U1 or U2 state.\n",
				__func__);
		return USB3_LPM_DISABLED;
	}

	if (sel <= max_sel_pel && pel <= max_sel_pel)
		return USB3_LPM_DEVICE_INITIATED;

	if (sel > max_sel_pel)
		dev_dbg(&udev->dev, "Device-initiated %s disabled "
				"due to long SEL %llu ms\n",
				state_name, sel);
	else
		dev_dbg(&udev->dev, "Device-initiated %s disabled "
				"due to long PEL %llu ms\n",
				state_name, pel);
	return USB3_LPM_DISABLED;
}

/* The U1 timeout should be the maximum of the following values:
 *  - For control endpoints, U1 system exit latency (SEL) * 3
 *  - For bulk endpoints, U1 SEL * 5
 *  - For interrupt endpoints:
 *    - Notification EPs, U1 SEL * 3
 *    - Periodic EPs, max(105% of bInterval, U1 SEL * 2)
 *  - For isochronous endpoints, max(105% of bInterval, U1 SEL * 2)
 */
static unsigned long long xhci_calculate_intel_u1_timeout(
		struct usb_device *udev,
		struct usb_endpoint_descriptor *desc)
{
	unsigned long long timeout_ns;
	int ep_type;
	int intr_type;

	ep_type = usb_endpoint_type(desc);
	switch (ep_type) {
	case USB_ENDPOINT_XFER_CONTROL:
		timeout_ns = udev->u1_params.sel * 3;
		break;
	case USB_ENDPOINT_XFER_BULK:
		timeout_ns = udev->u1_params.sel * 5;
		break;
	case USB_ENDPOINT_XFER_INT:
		intr_type = usb_endpoint_interrupt_type(desc);
		if (intr_type == USB_ENDPOINT_INTR_NOTIFICATION) {
			timeout_ns = udev->u1_params.sel * 3;
			break;
		}
		/* Otherwise the calculation is the same as isoc eps */
	case USB_ENDPOINT_XFER_ISOC:
		timeout_ns = xhci_service_interval_to_ns(desc);
		timeout_ns = DIV_ROUND_UP_ULL(timeout_ns * 105, 100);
		if (timeout_ns < udev->u1_params.sel * 2)
			timeout_ns = udev->u1_params.sel * 2;
		break;
	default:
		return 0;
	}

	return timeout_ns;
}

/* Returns the hub-encoded U1 timeout value. */
static u16 xhci_calculate_u1_timeout(struct xhci_hcd *xhci,
		struct usb_device *udev,
		struct usb_endpoint_descriptor *desc)
{
	unsigned long long timeout_ns;

	if (xhci->quirks & XHCI_INTEL_HOST)
		timeout_ns = xhci_calculate_intel_u1_timeout(udev, desc);
	else
		timeout_ns = udev->u1_params.sel;

	/* The U1 timeout is encoded in 1us intervals.
	 * Don't return a timeout of zero, because that's USB3_LPM_DISABLED.
	 */
	if (timeout_ns == USB3_LPM_DISABLED)
		timeout_ns = 1;
	else
		timeout_ns = DIV_ROUND_UP_ULL(timeout_ns, 1000);

	/* If the necessary timeout value is bigger than what we can set in the
	 * USB 3.0 hub, we have to disable hub-initiated U1.
	 */
	if (timeout_ns <= USB3_LPM_U1_MAX_TIMEOUT)
		return timeout_ns;
	dev_dbg(&udev->dev, "Hub-initiated U1 disabled "
			"due to long timeout %llu ms\n", timeout_ns);
	return xhci_get_timeout_no_hub_lpm(udev, USB3_LPM_U1);
}

/* The U2 timeout should be the maximum of:
 *  - 10 ms (to avoid the bandwidth impact on the scheduler)
 *  - largest bInterval of any active periodic endpoint (to avoid going
 *    into lower power link states between intervals).
 *  - the U2 Exit Latency of the device
 */
static unsigned long long xhci_calculate_intel_u2_timeout(
		struct usb_device *udev,
		struct usb_endpoint_descriptor *desc)
{
	unsigned long long timeout_ns;
	unsigned long long u2_del_ns;

	timeout_ns = 10 * 1000 * 1000;

	if ((usb_endpoint_xfer_int(desc) || usb_endpoint_xfer_isoc(desc)) &&
			(xhci_service_interval_to_ns(desc) > timeout_ns))
		timeout_ns = xhci_service_interval_to_ns(desc);

	u2_del_ns = le16_to_cpu(udev->bos->ss_cap->bU2DevExitLat) * 1000ULL;
	if (u2_del_ns > timeout_ns)
		timeout_ns = u2_del_ns;

	return timeout_ns;
}

/* Returns the hub-encoded U2 timeout value. */
static u16 xhci_calculate_u2_timeout(struct xhci_hcd *xhci,
		struct usb_device *udev,
		struct usb_endpoint_descriptor *desc)
{
	unsigned long long timeout_ns;

	if (xhci->quirks & XHCI_INTEL_HOST)
		timeout_ns = xhci_calculate_intel_u2_timeout(udev, desc);
	else
		timeout_ns = udev->u2_params.sel;

	/* The U2 timeout is encoded in 256us intervals */
	timeout_ns = DIV_ROUND_UP_ULL(timeout_ns, 256 * 1000);
	/* If the necessary timeout value is bigger than what we can set in the
	 * USB 3.0 hub, we have to disable hub-initiated U2.
	 */
	if (timeout_ns <= USB3_LPM_U2_MAX_TIMEOUT)
		return timeout_ns;
	dev_dbg(&udev->dev, "Hub-initiated U2 disabled "
			"due to long timeout %llu ms\n", timeout_ns);
	return xhci_get_timeout_no_hub_lpm(udev, USB3_LPM_U2);
}

static u16 xhci_call_host_update_timeout_for_endpoint(struct xhci_hcd *xhci,
		struct usb_device *udev,
		struct usb_endpoint_descriptor *desc,
		enum usb3_link_state state,
		u16 *timeout)
{
	if (state == USB3_LPM_U1)
		return xhci_calculate_u1_timeout(xhci, udev, desc);
	else if (state == USB3_LPM_U2)
		return xhci_calculate_u2_timeout(xhci, udev, desc);

	return USB3_LPM_DISABLED;
}

static int xhci_update_timeout_for_endpoint(struct xhci_hcd *xhci,
		struct usb_device *udev,
		struct usb_endpoint_descriptor *desc,
		enum usb3_link_state state,
		u16 *timeout)
{
	u16 alt_timeout;

	alt_timeout = xhci_call_host_update_timeout_for_endpoint(xhci, udev,
		desc, state, timeout);

	/* If we found we can't enable hub-initiated LPM, or
	 * the U1 or U2 exit latency was too high to allow
	 * device-initiated LPM as well, just stop searching.
	 */
	if (alt_timeout == USB3_LPM_DISABLED ||
			alt_timeout == USB3_LPM_DEVICE_INITIATED) {
		*timeout = alt_timeout;
		return -E2BIG;
	}
	if (alt_timeout > *timeout)
		*timeout = alt_timeout;
	return 0;
}

static int xhci_update_timeout_for_interface(struct xhci_hcd *xhci,
		struct usb_device *udev,
		struct usb_host_interface *alt,
		enum usb3_link_state state,
		u16 *timeout)
{
	int j;

	for (j = 0; j < alt->desc.bNumEndpoints; j++) {
		if (xhci_update_timeout_for_endpoint(xhci, udev,
					&alt->endpoint[j].desc, state, timeout))
			return -E2BIG;
		continue;
	}
	return 0;
}

static int xhci_check_intel_tier_policy(struct usb_device *udev,
		enum usb3_link_state state)
{
	struct usb_device *parent;
	unsigned int num_hubs;

	if (state == USB3_LPM_U2)
		return 0;

	/* Don't enable U1 if the device is on a 2nd tier hub or lower. */
	for (parent = udev->parent, num_hubs = 0; parent->parent;
			parent = parent->parent)
		num_hubs++;

	if (num_hubs < 2)
		return 0;

	dev_dbg(&udev->dev, "Disabling U1 link state for device"
			" below second-tier hub.\n");
	dev_dbg(&udev->dev, "Plug device into first-tier hub "
			"to decrease power consumption.\n");
	return -E2BIG;
}

static int xhci_check_tier_policy(struct xhci_hcd *xhci,
		struct usb_device *udev,
		enum usb3_link_state state)
{
	if (xhci->quirks & XHCI_INTEL_HOST)
		return xhci_check_intel_tier_policy(udev, state);
	else
		return 0;
}

/* Returns the U1 or U2 timeout that should be enabled.
 * If the tier check or timeout setting functions return with a non-zero exit
 * code, that means the timeout value has been finalized and we shouldn't look
 * at any more endpoints.
 */
static u16 xhci_calculate_lpm_timeout(struct usb_hcd *hcd,
			struct usb_device *udev, enum usb3_link_state state)
{
	struct xhci_hcd *xhci = hcd_to_xhci(hcd);
	struct usb_host_config *config;
	char *state_name;
	int i;
	u16 timeout = USB3_LPM_DISABLED;

	if (state == USB3_LPM_U1)
		state_name = "U1";
	else if (state == USB3_LPM_U2)
		state_name = "U2";
	else {
		dev_warn(&udev->dev, "Can't enable unknown link state %i\n",
				state);
		return timeout;
	}

	if (xhci_check_tier_policy(xhci, udev, state) < 0)
		return timeout;

	/* Gather some information about the currently installed configuration
	 * and alternate interface settings.
	 */
	if (xhci_update_timeout_for_endpoint(xhci, udev, &udev->ep0.desc,
			state, &timeout))
		return timeout;

	config = udev->actconfig;
	if (!config)
		return timeout;

	for (i = 0; i < config->desc.bNumInterfaces; i++) {
		struct usb_driver *driver;
		struct usb_interface *intf = config->interface[i];

		if (!intf)
			continue;

		/* Check if any currently bound drivers want hub-initiated LPM
		 * disabled.
		 */
		if (intf->dev.driver) {
			driver = to_usb_driver(intf->dev.driver);
			if (driver && driver->disable_hub_initiated_lpm) {
				dev_dbg(&udev->dev, "Hub-initiated %s disabled "
						"at request of driver %s\n",
						state_name, driver->name);
				return xhci_get_timeout_no_hub_lpm(udev, state);
			}
		}

		/* Not sure how this could happen... */
		if (!intf->cur_altsetting)
			continue;

		if (xhci_update_timeout_for_interface(xhci, udev,
					intf->cur_altsetting,
					state, &timeout))
			return timeout;
	}
	return timeout;
}

static int calculate_max_exit_latency(struct usb_device *udev,
		enum usb3_link_state state_changed,
		u16 hub_encoded_timeout)
{
	unsigned long long u1_mel_us = 0;
	unsigned long long u2_mel_us = 0;
	unsigned long long mel_us = 0;
	bool disabling_u1;
	bool disabling_u2;
	bool enabling_u1;
	bool enabling_u2;

	disabling_u1 = (state_changed == USB3_LPM_U1 &&
			hub_encoded_timeout == USB3_LPM_DISABLED);
	disabling_u2 = (state_changed == USB3_LPM_U2 &&
			hub_encoded_timeout == USB3_LPM_DISABLED);

	enabling_u1 = (state_changed == USB3_LPM_U1 &&
			hub_encoded_timeout != USB3_LPM_DISABLED);
	enabling_u2 = (state_changed == USB3_LPM_U2 &&
			hub_encoded_timeout != USB3_LPM_DISABLED);

	/* If U1 was already enabled and we're not disabling it,
	 * or we're going to enable U1, account for the U1 max exit latency.
	 */
	if ((udev->u1_params.timeout != USB3_LPM_DISABLED && !disabling_u1) ||
			enabling_u1)
		u1_mel_us = DIV_ROUND_UP(udev->u1_params.mel, 1000);
	if ((udev->u2_params.timeout != USB3_LPM_DISABLED && !disabling_u2) ||
			enabling_u2)
		u2_mel_us = DIV_ROUND_UP(udev->u2_params.mel, 1000);

	if (u1_mel_us > u2_mel_us)
		mel_us = u1_mel_us;
	else
		mel_us = u2_mel_us;
	/* xHCI host controller max exit latency field is only 16 bits wide. */
	if (mel_us > MAX_EXIT) {
		dev_warn(&udev->dev, "Link PM max exit latency of %lluus "
				"is too big.\n", mel_us);
		return -E2BIG;
	}
	return mel_us;
}

/* Returns the USB3 hub-encoded value for the U1/U2 timeout. */
int xhci_enable_usb3_lpm_timeout(struct usb_hcd *hcd,
			struct usb_device *udev, enum usb3_link_state state)
{
	struct xhci_hcd	*xhci;
	u16 hub_encoded_timeout;
	int mel;
	int ret;

	xhci = hcd_to_xhci(hcd);
	/* The LPM timeout values are pretty host-controller specific, so don't
	 * enable hub-initiated timeouts unless the vendor has provided
	 * information about their timeout algorithm.
	 */
	if (!xhci || !(xhci->quirks & XHCI_LPM_SUPPORT) ||
			!xhci->devs[udev->slot_id])
		return USB3_LPM_DISABLED;

	hub_encoded_timeout = xhci_calculate_lpm_timeout(hcd, udev, state);
	mel = calculate_max_exit_latency(udev, state, hub_encoded_timeout);
	if (mel < 0) {
		/* Max Exit Latency is too big, disable LPM. */
		hub_encoded_timeout = USB3_LPM_DISABLED;
		mel = 0;
	}

	ret = xhci_change_max_exit_latency(xhci, udev, mel);
	if (ret)
		return ret;
	return hub_encoded_timeout;
}

int xhci_disable_usb3_lpm_timeout(struct usb_hcd *hcd,
			struct usb_device *udev, enum usb3_link_state state)
{
	struct xhci_hcd	*xhci;
	u16 mel;

	xhci = hcd_to_xhci(hcd);
	if (!xhci || !(xhci->quirks & XHCI_LPM_SUPPORT) ||
			!xhci->devs[udev->slot_id])
		return 0;

	mel = calculate_max_exit_latency(udev, state, USB3_LPM_DISABLED);
	return xhci_change_max_exit_latency(xhci, udev, mel);
}
#else /* CONFIG_PM */

int xhci_set_usb2_hardware_lpm(struct usb_hcd *hcd,
				struct usb_device *udev, int enable)
{
	return 0;
}

int xhci_update_device(struct usb_hcd *hcd, struct usb_device *udev)
{
	return 0;
}

int xhci_enable_usb3_lpm_timeout(struct usb_hcd *hcd,
			struct usb_device *udev, enum usb3_link_state state)
{
	return USB3_LPM_DISABLED;
}

int xhci_disable_usb3_lpm_timeout(struct usb_hcd *hcd,
			struct usb_device *udev, enum usb3_link_state state)
{
	return 0;
}
#endif	/* CONFIG_PM */

/*-------------------------------------------------------------------------*/

/* Once a hub descriptor is fetched for a device, we need to update the xHC's
 * internal data structures for the device.
 */
int xhci_update_hub_device(struct usb_hcd *hcd, struct usb_device *hdev,
			struct usb_tt *tt, gfp_t mem_flags)
{
	struct xhci_hcd *xhci = hcd_to_xhci(hcd);
	struct xhci_virt_device *vdev;
	struct xhci_command *config_cmd;
	struct xhci_input_control_ctx *ctrl_ctx;
	struct xhci_slot_ctx *slot_ctx;
	unsigned long flags;
	unsigned think_time;
	int ret;

	/* Ignore root hubs */
	if (!hdev->parent)
		return 0;

	vdev = xhci->devs[hdev->slot_id];
	if (!vdev) {
		xhci_warn(xhci, "Cannot update hub desc for unknown device.\n");
		return -EINVAL;
	}
	config_cmd = xhci_alloc_command(xhci, true, true, mem_flags);
	if (!config_cmd) {
		xhci_dbg(xhci, "Could not allocate xHCI command structure.\n");
		return -ENOMEM;
	}
	ctrl_ctx = xhci_get_input_control_ctx(config_cmd->in_ctx);
	if (!ctrl_ctx) {
		xhci_warn(xhci, "%s: Could not get input context, bad type.\n",
				__func__);
		xhci_free_command(xhci, config_cmd);
		return -ENOMEM;
	}

	spin_lock_irqsave(&xhci->lock, flags);
	if (hdev->speed == USB_SPEED_HIGH &&
			xhci_alloc_tt_info(xhci, vdev, hdev, tt, GFP_ATOMIC)) {
		xhci_dbg(xhci, "Could not allocate xHCI TT structure.\n");
		xhci_free_command(xhci, config_cmd);
		spin_unlock_irqrestore(&xhci->lock, flags);
		return -ENOMEM;
	}

	xhci_slot_copy(xhci, config_cmd->in_ctx, vdev->out_ctx);
	ctrl_ctx->add_flags |= cpu_to_le32(SLOT_FLAG);
	slot_ctx = xhci_get_slot_ctx(xhci, config_cmd->in_ctx);
	slot_ctx->dev_info |= cpu_to_le32(DEV_HUB);
	/*
	 * refer to section 6.2.2: MTT should be 0 for full speed hub,
	 * but it may be already set to 1 when setup an xHCI virtual
	 * device, so clear it anyway.
	 */
	if (tt->multi)
		slot_ctx->dev_info |= cpu_to_le32(DEV_MTT);
	else if (hdev->speed == USB_SPEED_FULL)
		slot_ctx->dev_info &= cpu_to_le32(~DEV_MTT);

	if (xhci->hci_version > 0x95) {
		xhci_dbg(xhci, "xHCI version %x needs hub "
				"TT think time and number of ports\n",
				(unsigned int) xhci->hci_version);
		slot_ctx->dev_info2 |= cpu_to_le32(XHCI_MAX_PORTS(hdev->maxchild));
		/* Set TT think time - convert from ns to FS bit times.
		 * 0 = 8 FS bit times, 1 = 16 FS bit times,
		 * 2 = 24 FS bit times, 3 = 32 FS bit times.
		 *
		 * xHCI 1.0: this field shall be 0 if the device is not a
		 * High-spped hub.
		 */
		think_time = tt->think_time;
		if (think_time != 0)
			think_time = (think_time / 666) - 1;
		if (xhci->hci_version < 0x100 || hdev->speed == USB_SPEED_HIGH)
			slot_ctx->tt_info |=
				cpu_to_le32(TT_THINK_TIME(think_time));
	} else {
		xhci_dbg(xhci, "xHCI version %x doesn't need hub "
				"TT think time or number of ports\n",
				(unsigned int) xhci->hci_version);
	}
	slot_ctx->dev_state = 0;
	spin_unlock_irqrestore(&xhci->lock, flags);

	xhci_dbg(xhci, "Set up %s for hub device.\n",
			(xhci->hci_version > 0x95) ?
			"configure endpoint" : "evaluate context");
	xhci_dbg(xhci, "Slot %u Input Context:\n", hdev->slot_id);
	xhci_dbg_ctx(xhci, config_cmd->in_ctx, 0);

	/* Issue and wait for the configure endpoint or
	 * evaluate context command.
	 */
	if (xhci->hci_version > 0x95)
		ret = xhci_configure_endpoint(xhci, hdev, config_cmd,
				false, false);
	else
		ret = xhci_configure_endpoint(xhci, hdev, config_cmd,
				true, false);

	xhci_dbg(xhci, "Slot %u Output Context:\n", hdev->slot_id);
	xhci_dbg_ctx(xhci, vdev->out_ctx, 0);

	xhci_free_command(xhci, config_cmd);
	return ret;
}

int xhci_get_frame(struct usb_hcd *hcd)
{
	struct xhci_hcd *xhci = hcd_to_xhci(hcd);
	/* EHCI mods by the periodic size.  Why? */
	return readl(&xhci->run_regs->microframe_index) >> 3;
}

int xhci_gen_setup(struct usb_hcd *hcd, xhci_get_quirks_t get_quirks)
{
	struct xhci_hcd		*xhci;
	struct device		*dev = hcd->self.controller;
	int			retval;

	/* Accept arbitrarily long scatter-gather lists */
	hcd->self.sg_tablesize = ~0;

	/* support to build packet from discontinuous buffers */
	hcd->self.no_sg_constraint = 1;

	/* XHCI controllers don't stop the ep queue on short packets :| */
	hcd->self.no_stop_on_short = 1;

	xhci = hcd_to_xhci(hcd);

	if (usb_hcd_is_primary_hcd(hcd)) {
		xhci->main_hcd = hcd;
		/* Mark the first roothub as being USB 2.0.
		 * The xHCI driver will register the USB 3.0 roothub.
		 */
		hcd->speed = HCD_USB2;
		hcd->self.root_hub->speed = USB_SPEED_HIGH;
		/*
		 * USB 2.0 roothub under xHCI has an integrated TT,
		 * (rate matching hub) as opposed to having an OHCI/UHCI
		 * companion controller.
		 */
		hcd->has_tt = 1;
	} else {
		if (xhci->sbrn == 0x31) {
			xhci_info(xhci, "Host supports USB 3.1 Enhanced SuperSpeed\n");
			hcd->speed = HCD_USB31;
		}
		/* xHCI private pointer was set in xhci_pci_probe for the second
		 * registered roothub.
		 */
		return 0;
	}

	mutex_init(&xhci->mutex);
	xhci->cap_regs = hcd->regs;
	xhci->op_regs = hcd->regs +
		HC_LENGTH(readl(&xhci->cap_regs->hc_capbase));
	xhci->run_regs = hcd->regs +
		(readl(&xhci->cap_regs->run_regs_off) & RTSOFF_MASK);
	/* Cache read-only capability registers */
	xhci->hcs_params1 = readl(&xhci->cap_regs->hcs_params1);
	xhci->hcs_params2 = readl(&xhci->cap_regs->hcs_params2);
	xhci->hcs_params3 = readl(&xhci->cap_regs->hcs_params3);
	xhci->hcc_params = readl(&xhci->cap_regs->hc_capbase);
	xhci->hci_version = HC_VERSION(xhci->hcc_params);
	xhci->hcc_params = readl(&xhci->cap_regs->hcc_params);
	if (xhci->hci_version > 0x100)
		xhci->hcc_params2 = readl(&xhci->cap_regs->hcc_params2);
	xhci_print_registers(xhci);

	xhci->quirks = quirks;

	get_quirks(dev, xhci);

	/* In xhci controllers which follow xhci 1.0 spec gives a spurious
	 * success event after a short transfer. This quirk will ignore such
	 * spurious event.
	 */
	if (xhci->hci_version > 0x96)
		xhci->quirks |= XHCI_SPURIOUS_SUCCESS;

	/* Make sure the HC is halted. */
	retval = xhci_halt(xhci);
	if (retval)
		return retval;

	xhci_dbg(xhci, "Resetting HCD\n");
	/* Reset the internal HC memory state and registers. */
	retval = xhci_reset(xhci);
	if (retval)
		return retval;
	xhci_dbg(xhci, "Reset complete\n");

	/* Set dma_mask and coherent_dma_mask to 64-bits,
	 * if xHC supports 64-bit addressing */
	if (HCC_64BIT_ADDR(xhci->hcc_params) &&
			!dma_set_mask(dev, DMA_BIT_MASK(64))) {
		xhci_dbg(xhci, "Enabling 64-bit DMA addresses.\n");
		dma_set_coherent_mask(dev, DMA_BIT_MASK(64));
	} else {
		/*
		 * This is to avoid error in cases where a 32-bit USB
		 * controller is used on a 64-bit capable system.
		 */
		retval = dma_set_mask(dev, DMA_BIT_MASK(32));
		if (retval)
			return retval;
		xhci_dbg(xhci, "Enabling 32-bit DMA addresses.\n");
		dma_set_coherent_mask(dev, DMA_BIT_MASK(32));
	}

	xhci_dbg(xhci, "Calling HCD init\n");
	/* Initialize HCD and host controller data structures. */
	retval = xhci_init(hcd);
	if (retval)
		return retval;
	xhci_dbg(xhci, "Called HCD init\n");

	xhci_info(xhci, "hcc params 0x%08x hci version 0x%x quirks 0x%08x\n",
		  xhci->hcc_params, xhci->hci_version, xhci->quirks);

	return 0;
}
EXPORT_SYMBOL_GPL(xhci_gen_setup);

dma_addr_t xhci_get_sec_event_ring_dma_addr(struct usb_hcd *hcd,
	unsigned intr_num)
{
	struct xhci_hcd *xhci = hcd_to_xhci(hcd);

	if (intr_num >= xhci->max_interrupters) {
		xhci_err(xhci, "intr num %d >= max intrs %d\n", intr_num,
			xhci->max_interrupters);
		return 0;
	}

	if (!(xhci->xhc_state & XHCI_STATE_HALTED) &&
		xhci->sec_event_ring && xhci->sec_event_ring[intr_num]
		&& xhci->sec_event_ring[intr_num]->first_seg)
		return xhci->sec_event_ring[intr_num]->first_seg->dma;

	return 0;
}

dma_addr_t xhci_get_dcba_dma_addr(struct usb_hcd *hcd,
	struct usb_device *udev)
{
	struct xhci_hcd *xhci = hcd_to_xhci(hcd);

	if (!(xhci->xhc_state & XHCI_STATE_HALTED) && xhci->dcbaa)
		return xhci->dcbaa->dev_context_ptrs[udev->slot_id];

	return 0;
}

dma_addr_t xhci_get_xfer_ring_dma_addr(struct usb_hcd *hcd,
	struct usb_device *udev, struct usb_host_endpoint *ep)
{
	int ret;
	unsigned int ep_index;
	struct xhci_virt_device *virt_dev;

	struct xhci_hcd *xhci = hcd_to_xhci(hcd);

	ret = xhci_check_args(hcd, udev, ep, 1, true, __func__);
	if (ret <= 0) {
		xhci_err(xhci, "%s: invalid args\n", __func__);
		return 0;
	}

	virt_dev = xhci->devs[udev->slot_id];
	ep_index = xhci_get_endpoint_index(&ep->desc);

	if (virt_dev->eps[ep_index].ring &&
		virt_dev->eps[ep_index].ring->first_seg)
		return virt_dev->eps[ep_index].ring->first_seg->dma;

	return 0;
}

static const struct hc_driver xhci_hc_driver = {
	.description =		"xhci-hcd",
	.product_desc =		"xHCI Host Controller",
	.hcd_priv_size =	sizeof(struct xhci_hcd *),

	/*
	 * generic hardware linkage
	 */
	.irq =			xhci_irq,
	.flags =		HCD_MEMORY | HCD_USB3 | HCD_SHARED,

	/*
	 * basic lifecycle operations
	 */
	.reset =		NULL, /* set in xhci_init_driver() */
	.start =		xhci_run,
	.stop =			xhci_stop,
	.shutdown =		xhci_shutdown,

	/*
	 * managing i/o requests and associated device resources
	 */
	.urb_enqueue =		xhci_urb_enqueue,
	.urb_dequeue =		xhci_urb_dequeue,
	.alloc_dev =		xhci_alloc_dev,
	.free_dev =		xhci_free_dev,
	.alloc_streams =	xhci_alloc_streams,
	.free_streams =		xhci_free_streams,
	.add_endpoint =		xhci_add_endpoint,
	.drop_endpoint =	xhci_drop_endpoint,
	.endpoint_reset =	xhci_endpoint_reset,
	.check_bandwidth =	xhci_check_bandwidth,
	.reset_bandwidth =	xhci_reset_bandwidth,
	.address_device =	xhci_address_device,
	.enable_device =	xhci_enable_device,
	.update_hub_device =	xhci_update_hub_device,
	.reset_device =		xhci_discover_or_reset_device,

	/*
	 * scheduling support
	 */
	.get_frame_number =	xhci_get_frame,

	/*
	 * root hub support
	 */
	.hub_control =		xhci_hub_control,
	.hub_status_data =	xhci_hub_status_data,
	.bus_suspend =		xhci_bus_suspend,
	.bus_resume =		xhci_bus_resume,

	/*
	 * call back when device connected and addressed
	 */
	.update_device =        xhci_update_device,
	.set_usb2_hw_lpm =	xhci_set_usb2_hardware_lpm,
	.enable_usb3_lpm_timeout =	xhci_enable_usb3_lpm_timeout,
	.disable_usb3_lpm_timeout =	xhci_disable_usb3_lpm_timeout,
	.find_raw_port_number =	xhci_find_raw_port_number,
	.sec_event_ring_setup =		xhci_sec_event_ring_setup,
	.sec_event_ring_cleanup =	xhci_sec_event_ring_cleanup,
	.get_sec_event_ring_dma_addr =	xhci_get_sec_event_ring_dma_addr,
	.get_xfer_ring_dma_addr =	xhci_get_xfer_ring_dma_addr,
	.get_dcba_dma_addr =		xhci_get_dcba_dma_addr,
};

void xhci_init_driver(struct hc_driver *drv,
		      const struct xhci_driver_overrides *over)
{
	BUG_ON(!over);

	/* Copy the generic table to drv then apply the overrides */
	*drv = xhci_hc_driver;

	if (over) {
		drv->hcd_priv_size += over->extra_priv_size;
		if (over->reset)
			drv->reset = over->reset;
		if (over->start)
			drv->start = over->start;
	}
}
EXPORT_SYMBOL_GPL(xhci_init_driver);

MODULE_DESCRIPTION(DRIVER_DESC);
MODULE_AUTHOR(DRIVER_AUTHOR);
MODULE_LICENSE("GPL");

static int __init xhci_hcd_init(void)
{
	/*
	 * Check the compiler generated sizes of structures that must be laid
	 * out in specific ways for hardware access.
	 */
	BUILD_BUG_ON(sizeof(struct xhci_doorbell_array) != 256*32/8);
	BUILD_BUG_ON(sizeof(struct xhci_slot_ctx) != 8*32/8);
	BUILD_BUG_ON(sizeof(struct xhci_ep_ctx) != 8*32/8);
	/* xhci_device_control has eight fields, and also
	 * embeds one xhci_slot_ctx and 31 xhci_ep_ctx
	 */
	BUILD_BUG_ON(sizeof(struct xhci_stream_ctx) != 4*32/8);
	BUILD_BUG_ON(sizeof(union xhci_trb) != 4*32/8);
	BUILD_BUG_ON(sizeof(struct xhci_erst_entry) != 4*32/8);
	BUILD_BUG_ON(sizeof(struct xhci_cap_regs) != 8*32/8);
	BUILD_BUG_ON(sizeof(struct xhci_intr_reg) != 8*32/8);
	/* xhci_run_regs has eight fields and embeds 128 xhci_intr_regs */
	BUILD_BUG_ON(sizeof(struct xhci_run_regs) != (8+8*128)*32/8);

	if (usb_disabled())
		return -ENODEV;

	return 0;
}

/*
 * If an init function is provided, an exit function must also be provided
 * to allow module unload.
 */
static void __exit xhci_hcd_fini(void) { }

module_init(xhci_hcd_init);
module_exit(xhci_hcd_fini);<|MERGE_RESOLUTION|>--- conflicted
+++ resolved
@@ -121,10 +121,10 @@
 
 	xhci->cmd_ring_state = CMD_RING_STATE_STOPPED;
 
-	if (timer_pending(&xhci->cmd_timer)) {
+	if (delayed_work_pending(&xhci->cmd_timer)) {
 		xhci_dbg_trace(xhci, trace_xhci_dbg_init,
 				"Cleanup command queue");
-		del_timer(&xhci->cmd_timer);
+		cancel_delayed_work(&xhci->cmd_timer);
 		xhci_cleanup_command_queue(xhci);
 	}
 
@@ -1579,22 +1579,6 @@
 		xhci_urb_free_priv(urb_priv);
 		return ret;
 	}
-<<<<<<< HEAD
-	if ((xhci->xhc_state & XHCI_STATE_DYING) ||
-			(xhci->xhc_state & XHCI_STATE_HALTED)) {
-		xhci_dbg_trace(xhci, trace_xhci_dbg_cancel_urb,
-				"Ep 0x%x: URB %pK to be canceled on "
-				"non-responsive xHCI host.",
-				urb->ep->desc.bEndpointAddress, urb);
-		/* Let the stop endpoint command watchdog timer (which set this
-		 * state) finish cleaning up the endpoint TD lists.  We must
-		 * have caught it in the middle of dropping a lock and giving
-		 * back an URB.
-		 */
-		goto done;
-	}
-=======
->>>>>>> 26c81565
 
 	ep_index = xhci_get_endpoint_index(&urb->ep->desc);
 	ep = &xhci->devs[urb->dev->slot_id]->eps[ep_index];
