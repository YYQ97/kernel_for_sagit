--- conflicted
+++ resolved
@@ -609,16 +609,6 @@
 		struct dwc3_trb	*trb_st_hw;
 		struct dwc3_trb	*trb_link;
 
-<<<<<<< HEAD
-		ret = dwc3_gadget_set_xfer_resource(dwc, dep);
-		if (ret) {
-			dev_err(dwc->dev, "set_xfer_resource() failed for %s\n",
-								dep->name);
-			return ret;
-		}
-
-=======
->>>>>>> 917a9133
 		dep->endpoint.desc = desc;
 		dep->comp_desc = comp_desc;
 		dep->type = usb_endpoint_type(desc);
@@ -2046,7 +2036,6 @@
 	}
 	dwc3_writel(dwc->regs, DWC3_DCFG, reg);
 
-<<<<<<< HEAD
 	/* Programs the number of outstanding pipelined transfer requests
 	 * the AXI master pushes to the AXI slave.
 	 */
@@ -2057,10 +2046,6 @@
 		dwc3_writel(dwc->regs, DWC3_GSBUSCFG1, reg);
 	}
 
-	dwc->start_config_issued = false;
-
-=======
->>>>>>> 917a9133
 	/* Start with SuperSpeed Default */
 	dwc3_gadget_ep0_desc.wMaxPacketSize = cpu_to_le16(512);
 
