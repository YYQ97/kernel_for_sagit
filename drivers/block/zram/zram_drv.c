--- conflicted
+++ resolved
@@ -879,14 +879,9 @@
 			mem_used << PAGE_SHIFT,
 			zram->limit_pages << PAGE_SHIFT,
 			max_used << PAGE_SHIFT,
-<<<<<<< HEAD
 			(u64)atomic64_read(&zram->stats.same_pages),
-			pool_stats.pages_compacted,
+			atomic_long_read(&pool_stats.pages_compacted),
 			(u64)atomic64_read(&zram->stats.huge_pages));
-=======
-			(u64)atomic64_read(&zram->stats.zero_pages),
-			atomic_long_read(&pool_stats.pages_compacted));
->>>>>>> 9fbd8d1c
 	up_read(&zram->init_lock);
 
 	return ret;
