/*
 * Helper macros to support writing architecture specific
 * linker scripts.
 *
 * A minimal linker scripts has following content:
 * [This is a sample, architectures may have special requiriements]
 *
 * OUTPUT_FORMAT(...)
 * OUTPUT_ARCH(...)
 * ENTRY(...)
 * SECTIONS
 * {
 *	. = START;
 *	__init_begin = .;
 *	HEAD_TEXT_SECTION
 *	INIT_TEXT_SECTION(PAGE_SIZE)
 *	INIT_DATA_SECTION(...)
 *	PERCPU_SECTION(CACHELINE_SIZE)
 *	__init_end = .;
 *
 *	_stext = .;
 *	TEXT_SECTION = 0
 *	_etext = .;
 *
 *      _sdata = .;
 *	RO_DATA_SECTION(PAGE_SIZE)
 *	RW_DATA_SECTION(...)
 *	_edata = .;
 *
 *	EXCEPTION_TABLE(...)
 *	NOTES
 *
 *	BSS_SECTION(0, 0, 0)
 *	_end = .;
 *
 *	STABS_DEBUG
 *	DWARF_DEBUG
 *
 *	DISCARDS		// must be the last
 * }
 *
 * [__init_begin, __init_end] is the init section that may be freed after init
 * 	// __init_begin and __init_end should be page aligned, so that we can
 *	// free the whole .init memory
 * [_stext, _etext] is the text section
 * [_sdata, _edata] is the data section
 *
 * Some of the included output section have their own set of constants.
 * Examples are: [__initramfs_start, __initramfs_end] for initramfs and
 *               [__nosave_begin, __nosave_end] for the nosave data
 */

#ifndef LOAD_OFFSET
#define LOAD_OFFSET 0
#endif

#include <linux/export.h>

/* Align . to a 8 byte boundary equals to maximum function alignment. */
#define ALIGN_FUNCTION()  . = ALIGN(8)

/*
 * LD_DEAD_CODE_DATA_ELIMINATION option enables -fdata-sections, which
 * generates .data.identifier sections, which need to be pulled in with
 * .data. We don't want to pull in .data..other sections, which Linux
 * has defined. Same for text and bss.
 *
 * RODATA_MAIN is not used because existing code already defines .rodata.x
 * sections to be brought in with rodata.
 */
#if defined(CONFIG_LD_DEAD_CODE_DATA_ELIMINATION) || defined(CONFIG_LTO_CLANG)
#define TEXT_MAIN .text .text.[0-9a-zA-Z_]*
#define DATA_MAIN .data .data.[0-9a-zA-Z_]* .data..compoundliteral* .data..L_MergedGlobals*
#define SDATA_MAIN .sdata .sdata.[0-9a-zA-Z_]*
#define RODATA_MAIN .rodata .rodata.[0-9a-zA-Z_]*
#define BSS_MAIN .bss .bss.[0-9a-zA-Z_]* .bss..compoundliteral* .bss..L_MergedGlobals*
#define SBSS_MAIN .sbss .sbss.[0-9a-zA-Z_]*
#else
#define TEXT_MAIN .text
#define DATA_MAIN .data
#define SDATA_MAIN .sdata
#define RODATA_MAIN .rodata
#define BSS_MAIN .bss
#define SBSS_MAIN .sbss
#endif

/*
 * Align to a 32 byte boundary equal to the
 * alignment gcc 4.5 uses for a struct
 */
#define STRUCT_ALIGNMENT 32
#define STRUCT_ALIGN() . = ALIGN(STRUCT_ALIGNMENT)

/* The actual configuration determine if the init/exit sections
 * are handled as text/data or they can be discarded (which
 * often happens at runtime)
 */
#ifdef CONFIG_HOTPLUG_CPU
#define CPU_KEEP(sec)    *(.cpu##sec)
#define CPU_DISCARD(sec)
#else
#define CPU_KEEP(sec)
#define CPU_DISCARD(sec) *(.cpu##sec)
#endif

#if defined(CONFIG_MEMORY_HOTPLUG)
#define MEM_KEEP(sec)    *(.mem##sec)
#define MEM_DISCARD(sec)
#else
#define MEM_KEEP(sec)
#define MEM_DISCARD(sec) *(.mem##sec)
#endif

#ifdef CONFIG_FTRACE_MCOUNT_RECORD
#define MCOUNT_REC()	. = ALIGN(8);				\
			VMLINUX_SYMBOL(__start_mcount_loc) = .; \
			KEEP(*(__mcount_loc))			\
			VMLINUX_SYMBOL(__stop_mcount_loc) = .;
#else
#define MCOUNT_REC()
#endif

#ifdef CONFIG_TRACE_BRANCH_PROFILING
#define LIKELY_PROFILE()	VMLINUX_SYMBOL(__start_annotated_branch_profile) = .; \
				KEEP(*(_ftrace_annotated_branch))		      \
				VMLINUX_SYMBOL(__stop_annotated_branch_profile) = .;
#else
#define LIKELY_PROFILE()
#endif

#ifdef CONFIG_PROFILE_ALL_BRANCHES
#define BRANCH_PROFILE()	VMLINUX_SYMBOL(__start_branch_profile) = .;   \
				KEEP(*(_ftrace_branch))			      \
				VMLINUX_SYMBOL(__stop_branch_profile) = .;
#else
#define BRANCH_PROFILE()
#endif

#ifdef CONFIG_KPROBES
#define KPROBE_BLACKLIST()	. = ALIGN(8);				      \
				VMLINUX_SYMBOL(__start_kprobe_blacklist) = .; \
				KEEP(*(_kprobe_blacklist))		      \
				VMLINUX_SYMBOL(__stop_kprobe_blacklist) = .;
#else
#define KPROBE_BLACKLIST()
#endif

#ifdef CONFIG_EVENT_TRACING
#define FTRACE_EVENTS()	. = ALIGN(8);					\
			VMLINUX_SYMBOL(__start_ftrace_events) = .;	\
			KEEP(*(_ftrace_events))				\
			VMLINUX_SYMBOL(__stop_ftrace_events) = .;	\
			VMLINUX_SYMBOL(__start_ftrace_enum_maps) = .;	\
			KEEP(*(_ftrace_enum_map))			\
			VMLINUX_SYMBOL(__stop_ftrace_enum_maps) = .;
#else
#define FTRACE_EVENTS()
#endif

#ifdef CONFIG_TRACING
#define TRACE_PRINTKS() VMLINUX_SYMBOL(__start___trace_bprintk_fmt) = .;      \
			 KEEP(*(__trace_printk_fmt)) /* Trace_printk fmt' pointer */ \
			 VMLINUX_SYMBOL(__stop___trace_bprintk_fmt) = .;
#define TRACEPOINT_STR() VMLINUX_SYMBOL(__start___tracepoint_str) = .;	\
			 KEEP(*(__tracepoint_str)) /* Trace_printk fmt' pointer */ \
			 VMLINUX_SYMBOL(__stop___tracepoint_str) = .;
#else
#define TRACE_PRINTKS()
#define TRACEPOINT_STR()
#endif

#ifdef CONFIG_FTRACE_SYSCALLS
#define TRACE_SYSCALLS() . = ALIGN(8);					\
			 VMLINUX_SYMBOL(__start_syscalls_metadata) = .;	\
			 KEEP(*(__syscalls_metadata))			\
			 VMLINUX_SYMBOL(__stop_syscalls_metadata) = .;
#else
#define TRACE_SYSCALLS()
#endif

#ifdef CONFIG_SERIAL_EARLYCON
#define EARLYCON_TABLE() STRUCT_ALIGN();			\
			 VMLINUX_SYMBOL(__earlycon_table) = .;	\
			 KEEP(*(__earlycon_table))		\
			 VMLINUX_SYMBOL(__earlycon_table_end) = .;
#else
#define EARLYCON_TABLE()
#endif

#define ___OF_TABLE(cfg, name)	_OF_TABLE_##cfg(name)
#define __OF_TABLE(cfg, name)	___OF_TABLE(cfg, name)
#define OF_TABLE(cfg, name)	__OF_TABLE(config_enabled(cfg), name)
#define _OF_TABLE_0(name)
#define _OF_TABLE_1(name)						\
	. = ALIGN(8);							\
	VMLINUX_SYMBOL(__##name##_of_table) = .;			\
	KEEP(*(__##name##_of_table))					\
	KEEP(*(__##name##_of_table_end))

#define CLKSRC_OF_TABLES()	OF_TABLE(CONFIG_CLKSRC_OF, clksrc)
#define IRQCHIP_OF_MATCH_TABLE() OF_TABLE(CONFIG_IRQCHIP, irqchip)
#define CLK_OF_TABLES()		OF_TABLE(CONFIG_COMMON_CLK, clk)
#define IOMMU_OF_TABLES()	OF_TABLE(CONFIG_OF_IOMMU, iommu)
#define RESERVEDMEM_OF_TABLES()	OF_TABLE(CONFIG_OF_RESERVED_MEM, reservedmem)
#define CPU_METHOD_OF_TABLES()	OF_TABLE(CONFIG_SMP, cpu_method)
#define CPUIDLE_METHOD_OF_TABLES() OF_TABLE(CONFIG_CPU_IDLE, cpuidle_method)

#ifdef CONFIG_ACPI
#define ACPI_PROBE_TABLE(name)						\
	. = ALIGN(8);							\
	VMLINUX_SYMBOL(__##name##_acpi_probe_table) = .;		\
	KEEP(*(__##name##_acpi_probe_table))				\
	VMLINUX_SYMBOL(__##name##_acpi_probe_table_end) = .;
#else
#define ACPI_PROBE_TABLE(name)
#endif

#define KERNEL_DTB()							\
	STRUCT_ALIGN();							\
	VMLINUX_SYMBOL(__dtb_start) = .;				\
	KEEP(*(.dtb.init.rodata))					\
	VMLINUX_SYMBOL(__dtb_end) = .;

/*
 * .data section
 */
#define DATA_DATA							\
	*(DATA_MAIN)							\
	*(.ref.data)							\
	*(.data..shared_aligned) /* percpu related */			\
	MEM_KEEP(init.data*)						\
	MEM_KEEP(exit.data*)						\
	*(.data.unlikely)						\
	STRUCT_ALIGN();							\
	*(__tracepoints)						\
	/* implement dynamic printk debug */				\
	. = ALIGN(8);                                                   \
	VMLINUX_SYMBOL(__start___jump_table) = .;                       \
	KEEP(*(__jump_table))                                           \
	VMLINUX_SYMBOL(__stop___jump_table) = .;                        \
	. = ALIGN(8);							\
	VMLINUX_SYMBOL(__start___verbose) = .;                          \
	KEEP(*(__verbose))                                              \
	VMLINUX_SYMBOL(__stop___verbose) = .;				\
	LIKELY_PROFILE()		       				\
	BRANCH_PROFILE()						\
	TRACE_PRINTKS()							\
	TRACEPOINT_STR()

/*
 * Data section helpers
 */
#define NOSAVE_DATA							\
	. = ALIGN(PAGE_SIZE);						\
	VMLINUX_SYMBOL(__nosave_begin) = .;				\
	*(.data..nosave)						\
	. = ALIGN(PAGE_SIZE);						\
	VMLINUX_SYMBOL(__nosave_end) = .;

#define PAGE_ALIGNED_DATA(page_align)					\
	. = ALIGN(page_align);						\
	*(.data..page_aligned)

#define READ_MOSTLY_DATA(align)						\
	. = ALIGN(align);						\
	*(.data..read_mostly)						\
	. = ALIGN(align);

#define CACHELINE_ALIGNED_DATA(align)					\
	. = ALIGN(align);						\
	*(.data..cacheline_aligned)

#define INIT_TASK_DATA(align)						\
	. = ALIGN(align);						\
	KEEP(*(.data..init_task))

/*
 * Allow architectures to handle ro_after_init data on their
 * own by defining an empty RO_AFTER_INIT_DATA.
 */
#ifndef RO_AFTER_INIT_DATA
#define RO_AFTER_INIT_DATA *(.data..ro_after_init)
#endif

/*
 * Read only Data
 */
#define RO_DATA_SECTION(align)						\
	. = ALIGN((align));						\
	.rodata           : AT(ADDR(.rodata) - LOAD_OFFSET) {		\
		VMLINUX_SYMBOL(__start_rodata) = .;			\
		*(.rodata) *(.rodata.*)					\
		RO_AFTER_INIT_DATA	/* Read only after init */	\
		KEEP(*(__vermagic))	/* Kernel version magic */	\
		. = ALIGN(8);						\
		VMLINUX_SYMBOL(__start___tracepoints_ptrs) = .;		\
		KEEP(*(__tracepoints_ptrs)) /* Tracepoints: pointer array */ \
		VMLINUX_SYMBOL(__stop___tracepoints_ptrs) = .;		\
		*(__tracepoints_strings)/* Tracepoints: strings */	\
	}								\
									\
	.rodata1          : AT(ADDR(.rodata1) - LOAD_OFFSET) {		\
		*(.rodata1)						\
	}								\
									\
	BUG_TABLE							\
									\
	/* PCI quirks */						\
	.pci_fixup        : AT(ADDR(.pci_fixup) - LOAD_OFFSET) {	\
		VMLINUX_SYMBOL(__start_pci_fixups_early) = .;		\
		KEEP(*(.pci_fixup_early))				\
		VMLINUX_SYMBOL(__end_pci_fixups_early) = .;		\
		VMLINUX_SYMBOL(__start_pci_fixups_header) = .;		\
		KEEP(*(.pci_fixup_header))				\
		VMLINUX_SYMBOL(__end_pci_fixups_header) = .;		\
		VMLINUX_SYMBOL(__start_pci_fixups_final) = .;		\
		KEEP(*(.pci_fixup_final))				\
		VMLINUX_SYMBOL(__end_pci_fixups_final) = .;		\
		VMLINUX_SYMBOL(__start_pci_fixups_enable) = .;		\
		KEEP(*(.pci_fixup_enable))				\
		VMLINUX_SYMBOL(__end_pci_fixups_enable) = .;		\
		VMLINUX_SYMBOL(__start_pci_fixups_resume) = .;		\
		KEEP(*(.pci_fixup_resume))				\
		VMLINUX_SYMBOL(__end_pci_fixups_resume) = .;		\
		VMLINUX_SYMBOL(__start_pci_fixups_resume_early) = .;	\
		KEEP(*(.pci_fixup_resume_early))			\
		VMLINUX_SYMBOL(__end_pci_fixups_resume_early) = .;	\
		VMLINUX_SYMBOL(__start_pci_fixups_suspend) = .;		\
		KEEP(*(.pci_fixup_suspend))				\
		VMLINUX_SYMBOL(__end_pci_fixups_suspend) = .;		\
		VMLINUX_SYMBOL(__start_pci_fixups_suspend_late) = .;	\
		KEEP(*(.pci_fixup_suspend_late))			\
		VMLINUX_SYMBOL(__end_pci_fixups_suspend_late) = .;	\
	}								\
									\
	/* Built-in firmware blobs */					\
	.builtin_fw        : AT(ADDR(.builtin_fw) - LOAD_OFFSET) {	\
		VMLINUX_SYMBOL(__start_builtin_fw) = .;			\
		KEEP(*(.builtin_fw))					\
		VMLINUX_SYMBOL(__end_builtin_fw) = .;			\
	}								\
									\
	TRACEDATA							\
									\
	/* Kernel symbol table: Normal symbols */			\
	__ksymtab         : AT(ADDR(__ksymtab) - LOAD_OFFSET) {		\
		VMLINUX_SYMBOL(__start___ksymtab) = .;			\
		KEEP(*(SORT(___ksymtab+*)))				\
		VMLINUX_SYMBOL(__stop___ksymtab) = .;			\
	}								\
									\
	/* Kernel symbol table: GPL-only symbols */			\
	__ksymtab_gpl     : AT(ADDR(__ksymtab_gpl) - LOAD_OFFSET) {	\
		VMLINUX_SYMBOL(__start___ksymtab_gpl) = .;		\
		KEEP(*(SORT(___ksymtab_gpl+*)))				\
		VMLINUX_SYMBOL(__stop___ksymtab_gpl) = .;		\
	}								\
									\
	/* Kernel symbol table: Normal unused symbols */		\
	__ksymtab_unused  : AT(ADDR(__ksymtab_unused) - LOAD_OFFSET) {	\
		VMLINUX_SYMBOL(__start___ksymtab_unused) = .;		\
		KEEP(*(SORT(___ksymtab_unused+*)))			\
		VMLINUX_SYMBOL(__stop___ksymtab_unused) = .;		\
	}								\
									\
	/* Kernel symbol table: GPL-only unused symbols */		\
	__ksymtab_unused_gpl : AT(ADDR(__ksymtab_unused_gpl) - LOAD_OFFSET) { \
		VMLINUX_SYMBOL(__start___ksymtab_unused_gpl) = .;	\
		KEEP(*(SORT(___ksymtab_unused_gpl+*)))			\
		VMLINUX_SYMBOL(__stop___ksymtab_unused_gpl) = .;	\
	}								\
									\
	/* Kernel symbol table: GPL-future-only symbols */		\
	__ksymtab_gpl_future : AT(ADDR(__ksymtab_gpl_future) - LOAD_OFFSET) { \
		VMLINUX_SYMBOL(__start___ksymtab_gpl_future) = .;	\
		KEEP(*(SORT(___ksymtab_gpl_future+*)))			\
		VMLINUX_SYMBOL(__stop___ksymtab_gpl_future) = .;	\
	}								\
									\
	/* Kernel symbol table: Normal symbols */			\
	__kcrctab         : AT(ADDR(__kcrctab) - LOAD_OFFSET) {		\
		VMLINUX_SYMBOL(__start___kcrctab) = .;			\
		KEEP(*(SORT(___kcrctab+*)))				\
		VMLINUX_SYMBOL(__stop___kcrctab) = .;			\
	}								\
									\
	/* Kernel symbol table: GPL-only symbols */			\
	__kcrctab_gpl     : AT(ADDR(__kcrctab_gpl) - LOAD_OFFSET) {	\
		VMLINUX_SYMBOL(__start___kcrctab_gpl) = .;		\
		KEEP(*(SORT(___kcrctab_gpl+*)))				\
		VMLINUX_SYMBOL(__stop___kcrctab_gpl) = .;		\
	}								\
									\
	/* Kernel symbol table: Normal unused symbols */		\
	__kcrctab_unused  : AT(ADDR(__kcrctab_unused) - LOAD_OFFSET) {	\
		VMLINUX_SYMBOL(__start___kcrctab_unused) = .;		\
		KEEP(*(SORT(___kcrctab_unused+*)))			\
		VMLINUX_SYMBOL(__stop___kcrctab_unused) = .;		\
	}								\
									\
	/* Kernel symbol table: GPL-only unused symbols */		\
	__kcrctab_unused_gpl : AT(ADDR(__kcrctab_unused_gpl) - LOAD_OFFSET) { \
		VMLINUX_SYMBOL(__start___kcrctab_unused_gpl) = .;	\
		KEEP(*(SORT(___kcrctab_unused_gpl+*)))			\
		VMLINUX_SYMBOL(__stop___kcrctab_unused_gpl) = .;	\
	}								\
									\
	/* Kernel symbol table: GPL-future-only symbols */		\
	__kcrctab_gpl_future : AT(ADDR(__kcrctab_gpl_future) - LOAD_OFFSET) { \
		VMLINUX_SYMBOL(__start___kcrctab_gpl_future) = .;	\
		KEEP(*(SORT(___kcrctab_gpl_future+*)))			\
		VMLINUX_SYMBOL(__stop___kcrctab_gpl_future) = .;	\
	}								\
									\
	/* Kernel symbol table: strings */				\
        __ksymtab_strings : AT(ADDR(__ksymtab_strings) - LOAD_OFFSET) {	\
		*(__ksymtab_strings)					\
	}								\
									\
	/* __*init sections */						\
	__init_rodata : AT(ADDR(__init_rodata) - LOAD_OFFSET) {		\
		*(.ref.rodata)						\
		MEM_KEEP(init.rodata)					\
		MEM_KEEP(exit.rodata)					\
	}								\
									\
	/* Built-in module parameters. */				\
	__param : AT(ADDR(__param) - LOAD_OFFSET) {			\
		VMLINUX_SYMBOL(__start___param) = .;			\
		KEEP(*(__param))					\
		VMLINUX_SYMBOL(__stop___param) = .;			\
	}								\
									\
	/* Built-in module versions. */					\
	__modver : AT(ADDR(__modver) - LOAD_OFFSET) {			\
		VMLINUX_SYMBOL(__start___modver) = .;			\
		KEEP(*(__modver))					\
		VMLINUX_SYMBOL(__stop___modver) = .;			\
		. = ALIGN((align));					\
		VMLINUX_SYMBOL(__end_rodata) = .;			\
	}								\
	. = ALIGN((align));

/* RODATA & RO_DATA provided for backward compatibility.
 * All archs are supposed to use RO_DATA() */
#define RODATA          RO_DATA_SECTION(4096)
#define RO_DATA(align)  RO_DATA_SECTION(align)

#define SECURITY_INIT							\
	.security_initcall.init : AT(ADDR(.security_initcall.init) - LOAD_OFFSET) { \
		VMLINUX_SYMBOL(__security_initcall_start) = .;		\
		KEEP(*(.security_initcall.init))			\
		VMLINUX_SYMBOL(__security_initcall_end) = .;		\
	}

/*
 * .text section. Map to function alignment to avoid address changes
 * during second ld run in second ld pass when generating System.map
 *
 * TEXT_MAIN here will match .text.fixup and .text.unlikely if dead
 * code elimination is enabled, so these sections should be converted
 * to use ".." first.
 */
#define TEXT_TEXT							\
		ALIGN_FUNCTION();					\
		*(.text.hot TEXT_MAIN .text.fixup .text.unlikely)	\
		*(.text..ftrace)					\
		*(.ref.text)						\
<<<<<<< HEAD
	MEM_KEEP(init.text*)						\
	MEM_KEEP(exit.text*)						\
=======
		*(.text.asan.* .text.tsan.*)				\
	MEM_KEEP(init.text)						\
	MEM_KEEP(exit.text)						\
>>>>>>> d1ac4a20


/* sched.text is aling to function alignment to secure we have same
 * address even at second ld pass when generating System.map */
#define SCHED_TEXT							\
		ALIGN_FUNCTION();					\
		VMLINUX_SYMBOL(__sched_text_start) = .;			\
		*(.sched.text)						\
		VMLINUX_SYMBOL(__sched_text_end) = .;

/* spinlock.text is aling to function alignment to secure we have same
 * address even at second ld pass when generating System.map */
#define LOCK_TEXT							\
		ALIGN_FUNCTION();					\
		VMLINUX_SYMBOL(__lock_text_start) = .;			\
		*(.spinlock.text)					\
		VMLINUX_SYMBOL(__lock_text_end) = .;

#define KPROBES_TEXT							\
		ALIGN_FUNCTION();					\
		VMLINUX_SYMBOL(__kprobes_text_start) = .;		\
		*(.kprobes.text)					\
		VMLINUX_SYMBOL(__kprobes_text_end) = .;

#define ENTRY_TEXT							\
		ALIGN_FUNCTION();					\
		VMLINUX_SYMBOL(__entry_text_start) = .;			\
		*(.entry.text)						\
		VMLINUX_SYMBOL(__entry_text_end) = .;

#define IRQENTRY_TEXT							\
		ALIGN_FUNCTION();					\
		VMLINUX_SYMBOL(__irqentry_text_start) = .;		\
		*(.irqentry.text)					\
		VMLINUX_SYMBOL(__irqentry_text_end) = .;

#define SOFTIRQENTRY_TEXT						\
		ALIGN_FUNCTION();					\
		VMLINUX_SYMBOL(__softirqentry_text_start) = .;		\
		*(.softirqentry.text)					\
		VMLINUX_SYMBOL(__softirqentry_text_end) = .;

/* Section used for early init (in .S files) */
#define HEAD_TEXT  KEEP(*(.head.text))

#define HEAD_TEXT_SECTION							\
	.head.text : AT(ADDR(.head.text) - LOAD_OFFSET) {		\
		HEAD_TEXT						\
	}

/*
 * Exception table
 */
#define EXCEPTION_TABLE(align)						\
	. = ALIGN(align);						\
	__ex_table : AT(ADDR(__ex_table) - LOAD_OFFSET) {		\
		VMLINUX_SYMBOL(__start___ex_table) = .;			\
		KEEP(*(__ex_table))					\
		VMLINUX_SYMBOL(__stop___ex_table) = .;			\
	}

/*
 * Init task
 */
#define INIT_TASK_DATA_SECTION(align)					\
	. = ALIGN(align);						\
	.data..init_task :  AT(ADDR(.data..init_task) - LOAD_OFFSET) {	\
		INIT_TASK_DATA(align)					\
	}

#ifdef CONFIG_CONSTRUCTORS
#define KERNEL_CTORS()	. = ALIGN(8);			   \
			VMLINUX_SYMBOL(__ctors_start) = .; \
			KEEP(*(.ctors))			   \
			KEEP(*(SORT(.init_array.*)))	   \
			KEEP(*(.init_array))		   \
			VMLINUX_SYMBOL(__ctors_end) = .;
#else
#define KERNEL_CTORS()
#endif

/* init and exit section handling */
#define INIT_DATA							\
	KEEP(*(SORT(___kentry+*)))					\
	*(.init.data init.data.*)					\
	MEM_DISCARD(init.data*)						\
	KERNEL_CTORS()							\
	MCOUNT_REC()							\
	*(.init.rodata .init.rodata.*)					\
	FTRACE_EVENTS()							\
	TRACE_SYSCALLS()						\
	KPROBE_BLACKLIST()						\
	MEM_DISCARD(init.rodata)					\
	CLK_OF_TABLES()							\
	RESERVEDMEM_OF_TABLES()						\
	CLKSRC_OF_TABLES()						\
	IOMMU_OF_TABLES()						\
	CPU_METHOD_OF_TABLES()						\
	CPUIDLE_METHOD_OF_TABLES()					\
	KERNEL_DTB()							\
	IRQCHIP_OF_MATCH_TABLE()					\
	ACPI_PROBE_TABLE(irqchip)					\
	ACPI_PROBE_TABLE(clksrc)					\
	EARLYCON_TABLE()

#define INIT_TEXT							\
	*(.init.text .init.text.*)					\
	*(.text.startup)						\
	MEM_DISCARD(init.text*)

#define EXIT_DATA							\
	*(.exit.data .exit.data.*)					\
	*(.fini_array)							\
	*(.dtors)							\
	MEM_DISCARD(exit.data*)						\
	MEM_DISCARD(exit.rodata*)

#define EXIT_TEXT							\
	*(.exit.text)							\
	*(.text.exit)							\
	MEM_DISCARD(exit.text)

#define EXIT_CALL							\
	KEEP(*(.exitcall.exit))

/*
 * bss (Block Started by Symbol) - uninitialized data
 * zeroed during startup
 */
#define SBSS(sbss_align)						\
	. = ALIGN(sbss_align);						\
	.sbss : AT(ADDR(.sbss) - LOAD_OFFSET) {				\
		*(SBSS_MAIN)						\
		*(.scommon)						\
	}

/*
 * Allow archectures to redefine BSS_FIRST_SECTIONS to add extra
 * sections to the front of bss.
 */
#ifndef BSS_FIRST_SECTIONS
#define BSS_FIRST_SECTIONS
#endif

#define BSS(bss_align)							\
	. = ALIGN(bss_align);						\
	.bss : AT(ADDR(.bss) - LOAD_OFFSET) {				\
		BSS_FIRST_SECTIONS					\
		*(.bss..page_aligned)					\
		*(.dynbss)						\
		*(BSS_MAIN)						\
		*(COMMON)						\
	}

/*
 * DWARF debug sections.
 * Symbols in the DWARF debugging sections are relative to
 * the beginning of the section so we begin them at 0.
 */
#define DWARF_DEBUG							\
		/* DWARF 1 */						\
		.debug          0 : { *(.debug) }			\
		.line           0 : { *(.line) }			\
		/* GNU DWARF 1 extensions */				\
		.debug_srcinfo  0 : { *(.debug_srcinfo) }		\
		.debug_sfnames  0 : { *(.debug_sfnames) }		\
		/* DWARF 1.1 and DWARF 2 */				\
		.debug_aranges  0 : { *(.debug_aranges) }		\
		.debug_pubnames 0 : { *(.debug_pubnames) }		\
		/* DWARF 2 */						\
		.debug_info     0 : { *(.debug_info			\
				.gnu.linkonce.wi.*) }			\
		.debug_abbrev   0 : { *(.debug_abbrev) }		\
		.debug_line     0 : { *(.debug_line) }			\
		.debug_frame    0 : { *(.debug_frame) }			\
		.debug_str      0 : { *(.debug_str) }			\
		.debug_loc      0 : { *(.debug_loc) }			\
		.debug_macinfo  0 : { *(.debug_macinfo) }		\
		/* SGI/MIPS DWARF 2 extensions */			\
		.debug_weaknames 0 : { *(.debug_weaknames) }		\
		.debug_funcnames 0 : { *(.debug_funcnames) }		\
		.debug_typenames 0 : { *(.debug_typenames) }		\
		.debug_varnames  0 : { *(.debug_varnames) }		\

		/* Stabs debugging sections.  */
#define STABS_DEBUG							\
		.stab 0 : { *(.stab) }					\
		.stabstr 0 : { *(.stabstr) }				\
		.stab.excl 0 : { *(.stab.excl) }			\
		.stab.exclstr 0 : { *(.stab.exclstr) }			\
		.stab.index 0 : { *(.stab.index) }			\
		.stab.indexstr 0 : { *(.stab.indexstr) }		\
		.comment 0 : { *(.comment) }

#ifdef CONFIG_GENERIC_BUG
#define BUG_TABLE							\
	. = ALIGN(8);							\
	__bug_table : AT(ADDR(__bug_table) - LOAD_OFFSET) {		\
		VMLINUX_SYMBOL(__start___bug_table) = .;		\
		KEEP(*(__bug_table))					\
		VMLINUX_SYMBOL(__stop___bug_table) = .;			\
	}
#else
#define BUG_TABLE
#endif

#ifdef CONFIG_PM_TRACE
#define TRACEDATA							\
	. = ALIGN(4);							\
	.tracedata : AT(ADDR(.tracedata) - LOAD_OFFSET) {		\
		VMLINUX_SYMBOL(__tracedata_start) = .;			\
		KEEP(*(.tracedata))					\
		VMLINUX_SYMBOL(__tracedata_end) = .;			\
	}
#else
#define TRACEDATA
#endif

#define NOTES								\
	.notes : AT(ADDR(.notes) - LOAD_OFFSET) {			\
		VMLINUX_SYMBOL(__start_notes) = .;			\
		KEEP(*(.note.*))					\
		VMLINUX_SYMBOL(__stop_notes) = .;			\
	}

#define INIT_SETUP(initsetup_align)					\
		. = ALIGN(initsetup_align);				\
		VMLINUX_SYMBOL(__setup_start) = .;			\
		KEEP(*(.init.setup))					\
		VMLINUX_SYMBOL(__setup_end) = .;

#define INIT_CALLS_LEVEL(level)						\
		VMLINUX_SYMBOL(__initcall##level##_start) = .;		\
		KEEP(*(.initcall##level##.init))			\
		KEEP(*(.initcall##level##s.init))			\

#define INIT_CALLS							\
		VMLINUX_SYMBOL(__initcall_start) = .;			\
		KEEP(*(.initcallearly.init))				\
		INIT_CALLS_LEVEL(0)					\
		INIT_CALLS_LEVEL(1)					\
		INIT_CALLS_LEVEL(2)					\
		INIT_CALLS_LEVEL(3)					\
		INIT_CALLS_LEVEL(4)					\
		INIT_CALLS_LEVEL(5)					\
		INIT_CALLS_LEVEL(rootfs)				\
		INIT_CALLS_LEVEL(6)					\
		INIT_CALLS_LEVEL(7)					\
		VMLINUX_SYMBOL(__initcall_end) = .;

#define CON_INITCALL							\
		VMLINUX_SYMBOL(__con_initcall_start) = .;		\
		KEEP(*(.con_initcall.init))				\
		VMLINUX_SYMBOL(__con_initcall_end) = .;

#define SECURITY_INITCALL						\
		VMLINUX_SYMBOL(__security_initcall_start) = .;		\
		KEEP(*(.security_initcall.init))			\
		VMLINUX_SYMBOL(__security_initcall_end) = .;

#ifdef CONFIG_BLK_DEV_INITRD
#define INIT_RAM_FS							\
	. = ALIGN(4);							\
	VMLINUX_SYMBOL(__initramfs_start) = .;				\
	KEEP(*(.init.ramfs))						\
	. = ALIGN(8);							\
	KEEP(*(.init.ramfs.info))
#else
#define INIT_RAM_FS
#endif

/*
 * Default discarded sections.
 *
 * Some archs want to discard exit text/data at runtime rather than
 * link time due to cross-section references such as alt instructions,
 * bug table, eh_frame, etc.  DISCARDS must be the last of output
 * section definitions so that such archs put those in earlier section
 * definitions.
 */
#define DISCARDS							\
	/DISCARD/ : {							\
	EXIT_TEXT							\
	EXIT_DATA							\
	EXIT_CALL							\
	*(.discard)							\
	*(.discard.*)							\
	}

/**
 * PERCPU_INPUT - the percpu input sections
 * @cacheline: cacheline size
 *
 * The core percpu section names and core symbols which do not rely
 * directly upon load addresses.
 *
 * @cacheline is used to align subsections to avoid false cacheline
 * sharing between subsections for different purposes.
 */
#define PERCPU_INPUT(cacheline)						\
	VMLINUX_SYMBOL(__per_cpu_start) = .;				\
	VMLINUX_SYMBOL(__per_cpu_user_mapped_start) = .;		\
	*(.data..percpu..first)						\
	. = ALIGN(cacheline);						\
	*(.data..percpu..user_mapped)					\
	*(.data..percpu..user_mapped..shared_aligned)			\
	. = ALIGN(PAGE_SIZE);						\
	*(.data..percpu..user_mapped..page_aligned)			\
	VMLINUX_SYMBOL(__per_cpu_user_mapped_end) = .;			\
	. = ALIGN(PAGE_SIZE);						\
	*(.data..percpu..page_aligned)					\
	. = ALIGN(cacheline);						\
	*(.data..percpu..read_mostly)					\
	. = ALIGN(cacheline);						\
	*(.data..percpu)						\
	*(.data..percpu..shared_aligned)				\
	VMLINUX_SYMBOL(__per_cpu_end) = .;

/**
 * PERCPU_VADDR - define output section for percpu area
 * @cacheline: cacheline size
 * @vaddr: explicit base address (optional)
 * @phdr: destination PHDR (optional)
 *
 * Macro which expands to output section for percpu area.
 *
 * @cacheline is used to align subsections to avoid false cacheline
 * sharing between subsections for different purposes.
 *
 * If @vaddr is not blank, it specifies explicit base address and all
 * percpu symbols will be offset from the given address.  If blank,
 * @vaddr always equals @laddr + LOAD_OFFSET.
 *
 * @phdr defines the output PHDR to use if not blank.  Be warned that
 * output PHDR is sticky.  If @phdr is specified, the next output
 * section in the linker script will go there too.  @phdr should have
 * a leading colon.
 *
 * Note that this macros defines __per_cpu_load as an absolute symbol.
 * If there is no need to put the percpu section at a predetermined
 * address, use PERCPU_SECTION.
 */
#define PERCPU_VADDR(cacheline, vaddr, phdr)				\
	VMLINUX_SYMBOL(__per_cpu_load) = .;				\
	.data..percpu vaddr : AT(VMLINUX_SYMBOL(__per_cpu_load)		\
				- LOAD_OFFSET) {			\
		PERCPU_INPUT(cacheline)					\
	} phdr								\
	. = VMLINUX_SYMBOL(__per_cpu_load) + SIZEOF(.data..percpu);

/**
 * PERCPU_SECTION - define output section for percpu area, simple version
 * @cacheline: cacheline size
 *
 * Align to PAGE_SIZE and outputs output section for percpu area.  This
 * macro doesn't manipulate @vaddr or @phdr and __per_cpu_load and
 * __per_cpu_start will be identical.
 *
 * This macro is equivalent to ALIGN(PAGE_SIZE); PERCPU_VADDR(@cacheline,,)
 * except that __per_cpu_load is defined as a relative symbol against
 * .data..percpu which is required for relocatable x86_32 configuration.
 */
#define PERCPU_SECTION(cacheline)					\
	. = ALIGN(PAGE_SIZE);						\
	.data..percpu	: AT(ADDR(.data..percpu) - LOAD_OFFSET) {	\
		VMLINUX_SYMBOL(__per_cpu_load) = .;			\
		PERCPU_INPUT(cacheline)					\
	}


/*
 * Definition of the high level *_SECTION macros
 * They will fit only a subset of the architectures
 */


/*
 * Writeable data.
 * All sections are combined in a single .data section.
 * The sections following CONSTRUCTORS are arranged so their
 * typical alignment matches.
 * A cacheline is typical/always less than a PAGE_SIZE so
 * the sections that has this restriction (or similar)
 * is located before the ones requiring PAGE_SIZE alignment.
 * NOSAVE_DATA starts and ends with a PAGE_SIZE alignment which
 * matches the requirement of PAGE_ALIGNED_DATA.
 *
 * use 0 as page_align if page_aligned data is not used */
#define RW_DATA_SECTION(cacheline, pagealigned, inittask)		\
	. = ALIGN(PAGE_SIZE);						\
	.data : AT(ADDR(.data) - LOAD_OFFSET) {				\
		INIT_TASK_DATA(inittask)				\
		NOSAVE_DATA						\
		PAGE_ALIGNED_DATA(pagealigned)				\
		CACHELINE_ALIGNED_DATA(cacheline)			\
		READ_MOSTLY_DATA(cacheline)				\
		DATA_DATA						\
		CONSTRUCTORS						\
	}

#define INIT_TEXT_SECTION(inittext_align)				\
	. = ALIGN(inittext_align);					\
	.init.text : AT(ADDR(.init.text) - LOAD_OFFSET) {		\
		VMLINUX_SYMBOL(_sinittext) = .;				\
		INIT_TEXT						\
		VMLINUX_SYMBOL(_einittext) = .;				\
	}

#define INIT_DATA_SECTION(initsetup_align)				\
	.init.data : AT(ADDR(.init.data) - LOAD_OFFSET) {		\
		INIT_DATA						\
		INIT_SETUP(initsetup_align)				\
		INIT_CALLS						\
		CON_INITCALL						\
		SECURITY_INITCALL					\
		INIT_RAM_FS						\
	}

#define BSS_SECTION(sbss_align, bss_align, stop_align)			\
	. = ALIGN(sbss_align);						\
	VMLINUX_SYMBOL(__bss_start) = .;				\
	SBSS(sbss_align)						\
	BSS(bss_align)							\
	. = ALIGN(stop_align);						\
	VMLINUX_SYMBOL(__bss_stop) = .;<|MERGE_RESOLUTION|>--- conflicted
+++ resolved
@@ -466,14 +466,9 @@
 		*(.text.hot TEXT_MAIN .text.fixup .text.unlikely)	\
 		*(.text..ftrace)					\
 		*(.ref.text)						\
-<<<<<<< HEAD
-	MEM_KEEP(init.text*)						\
-	MEM_KEEP(exit.text*)						\
-=======
 		*(.text.asan.* .text.tsan.*)				\
 	MEM_KEEP(init.text)						\
 	MEM_KEEP(exit.text)						\
->>>>>>> d1ac4a20
 
 
 /* sched.text is aling to function alignment to secure we have same
