--- conflicted
+++ resolved
@@ -427,13 +427,11 @@
 #define SPI_MASTER_MUST_RX      BIT(3)		/* requires rx */
 #define SPI_MASTER_MUST_TX      BIT(4)		/* requires tx */
 
-<<<<<<< HEAD
+	/* flag indicating this is a non-devres managed controller */
+	bool			devm_allocated;
+
 	/* flag indicating this is an SPI slave controller */
 	bool			slave;
-=======
-	/* flag indicating this is a non-devres managed controller */
-	bool			devm_allocated;
->>>>>>> b5f00354
 
 	/* lock and mutex for SPI bus locking */
 	spinlock_t		bus_lock_spinlock;
