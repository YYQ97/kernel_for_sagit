--- conflicted
+++ resolved
@@ -173,10 +173,6 @@
 struct sysfs_ops {
 	ssize_t	(*show)(struct kobject *, struct attribute *, char *);
 	ssize_t	(*store)(struct kobject *, struct attribute *, const char *, size_t);
-<<<<<<< HEAD
-	const void *(*namespace)(struct kobject *, const struct attribute *);
-=======
->>>>>>> d8ec26d7
 };
 
 struct sysfs_dirent;
