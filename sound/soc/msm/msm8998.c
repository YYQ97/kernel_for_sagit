--- conflicted
+++ resolved
@@ -8769,17 +8769,13 @@
 			 ARRAY_SIZE(msm_wcn_be_dai_links) +
 			 ARRAY_SIZE(ext_disp_be_dai_link) +
 			 ARRAY_SIZE(msm_mi2s_be_dai_links) +
-<<<<<<< HEAD
 #ifdef CONFIG_MACH_XIAOMI_MSM8998
 			 ARRAY_SIZE(msm_mi2s_be_dai_links) +
 			 ARRAY_SIZE(msm_quat_mi2s_stub_dai_links) +
 #endif
-			 ARRAY_SIZE(msm_auxpcm_be_dai_links)];
-=======
 			 ARRAY_SIZE(msm_auxpcm_be_dai_links) +
 			 ARRAY_SIZE(msm_ext_tdm_tx_group_be_dai) +
 			 ARRAY_SIZE(msm_ext_common_fe_dai)];
->>>>>>> aba34925
 
 static struct snd_soc_dai_link msm_tavil_dai_links[
 			 ARRAY_SIZE(msm_common_dai_links) +
