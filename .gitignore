#
# NOTE! Don't add files that are generated in specific
# subdirectories here. Add them in the ".gitignore" file
# in that subdirectory instead.
#
# NOTE! Please use 'git ls-files -i --exclude-standard'
# command after changing this file, to see if there are
# any tracked files which get ignored after the change.
#
# Normal rules
#
.*
*.o
*.o.*
*.a
*.s
*.ko
*.so
*.so.dbg
*.mod.c
*.i
*.lst
*.symtypes
*.order
*.elf
*.bin
*.tar
*.gz
*.bz2
*.lzma
*.xz
*.lz4
*.lzo
*.patch
*.gcno
*.ll
modules.builtin
Module.symvers
*.dwo
*.su

#
# Top-level generic files
#
/tags
/TAGS
/linux
/vmlinux
/vmlinux.32
/vmlinux-gdb.py
/vmlinuz
/System.map
/Module.markers

#
# Debian directory (make deb-pkg)
#
/debian/

#
# tar directory (make tar*-pkg)
#
/tar-install/

#
# git files that we don't want to ignore even it they are dot-files
#
!.gitignore
!.mailmap

#
# Generated include files
#
include/config
include/generated
arch/*/include/generated

# stgit generated dirs
patches-*

# quilt's files
patches
series

# cscope files
cscope.*
ncscope.*

# gnu global files
GPATH
GRTAGS
GSYMS
GTAGS

# id-utils files
ID

*.orig
*~
\#*#

#
# Leavings from module signing
#
extra_certificates
signing_key.pem
signing_key.priv
signing_key.x509
x509.genkey

# Kconfig presets
all.config

# Kdevelop4
*.kdev4

# fetched Android config fragments
android/configs/android-*.cfg

<<<<<<< HEAD
# Clang's compilation database file
/compile_commands.json
=======
#
#Ignoring Android.bp link file
#
Android.bp
>>>>>>> 684f18e2
<|MERGE_RESOLUTION|>--- conflicted
+++ resolved
@@ -117,12 +117,10 @@
 # fetched Android config fragments
 android/configs/android-*.cfg
 
-<<<<<<< HEAD
 # Clang's compilation database file
 /compile_commands.json
-=======
+
 #
 #Ignoring Android.bp link file
 #
-Android.bp
->>>>>>> 684f18e2
+Android.bp