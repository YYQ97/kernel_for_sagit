--- conflicted
+++ resolved
@@ -29,11 +29,8 @@
 #include <linux/io.h>
 #include <linux/slab.h>
 #include <linux/stop_machine.h>
-<<<<<<< HEAD
 #include <linux/dma-contiguous.h>
 #include <linux/cma.h>
-=======
->>>>>>> 2b292118
 #include <linux/mm.h>
 
 #include <asm/barrier.h>
@@ -66,11 +63,8 @@
 static pmd_t bm_pmd[PTRS_PER_PMD] __page_aligned_bss __maybe_unused;
 static pud_t bm_pud[PTRS_PER_PUD] __page_aligned_bss __maybe_unused;
 
-<<<<<<< HEAD
 static bool dma_overlap(phys_addr_t start, phys_addr_t end);
 
-=======
->>>>>>> 2b292118
 pgprot_t phys_mem_access_prot(struct file *file, unsigned long pfn,
 			      unsigned long size, pgprot_t vma_prot)
 {
@@ -220,12 +214,8 @@
 		next = pmd_addr_end(addr, end);
 		/* try section mapping first */
 		if (((addr | next | phys) & ~SECTION_MASK) == 0 &&
-<<<<<<< HEAD
 		      block_mappings_allowed(pgtable_alloc) &&
 		      !dma_overlap(phys, phys + next - addr)) {
-=======
-		      block_mappings_allowed(pgtable_alloc)) {
->>>>>>> 2b292118
 			pmd_t old_pmd =*pmd;
 			pmd_set_huge(pmd, phys, prot);
 			/*
@@ -285,12 +275,8 @@
 		 * For 4K granule only, attempt to put down a 1GB block
 		 */
 		if (use_1G_block(addr, next, phys) &&
-<<<<<<< HEAD
 		    block_mappings_allowed(pgtable_alloc) &&
 		    !dma_overlap(phys, phys + next - addr)) {
-=======
-		    block_mappings_allowed(pgtable_alloc)) {
->>>>>>> 2b292118
 			pud_t old_pud = *pud;
 			pud_set_huge(pud, phys, prot);
 
@@ -356,7 +342,6 @@
 	/* Ensure the zeroed page is visible to the page table walker */
 	dsb(ishst);
 	return __pa(ptr);
-<<<<<<< HEAD
 }
 
 static void __create_pgd_mapping(pgd_t *pgdir, phys_addr_t phys,
@@ -367,18 +352,6 @@
 	init_pgd(pgd_offset_raw(pgdir, virt), phys, virt, size, prot, alloc);
 }
 
-=======
-}
-
-static void __create_pgd_mapping(pgd_t *pgdir, phys_addr_t phys,
-				 unsigned long virt, phys_addr_t size,
-				 pgprot_t prot,
-				 phys_addr_t (*alloc)(void))
-{
-	init_pgd(pgd_offset_raw(pgdir, virt), phys, virt, size, prot, alloc);
-}
-
->>>>>>> 2b292118
 /*
  * This function can only be used to modify existing table entries,
  * without allocating new levels of table. Note that this permits the
@@ -419,11 +392,7 @@
 
 static void __init __map_memblock(pgd_t *pgd, phys_addr_t start, phys_addr_t end)
 {
-<<<<<<< HEAD
 	unsigned long kernel_start = __pa_symbol(_text);
-=======
-	unsigned long kernel_start = __pa_symbol(_stext);
->>>>>>> 2b292118
 	unsigned long kernel_end = __pa_symbol(__init_begin);
 
 	/*
@@ -440,11 +409,7 @@
 	}
 
 	/*
-<<<<<<< HEAD
 	 * This block overlaps the kernel text/rodata mappings.
-=======
-	 * This block overlaps the kernel text/rodata mapping.
->>>>>>> 2b292118
 	 * Map the portion(s) which don't overlap.
 	 */
 	if (start < kernel_start)
@@ -459,11 +424,7 @@
 				     early_pgtable_alloc);
 
 	/*
-<<<<<<< HEAD
 	 * Map the linear alias of the [_text, __init_begin) interval as
-=======
-	 * Map the linear alias of the [_stext, __init_begin) interval as
->>>>>>> 2b292118
 	 * read-only/non-executable. This makes the contents of the
 	 * region accessible to subsystems such as hibernate, but
 	 * protects it from inadvertent modification or execution.
@@ -490,7 +451,6 @@
 		__map_memblock(pgd, start, end);
 	}
 }
-<<<<<<< HEAD
 
 void mark_rodata_ro(void)
 {
@@ -498,15 +458,6 @@
 
 	section_size = (unsigned long)_etext - (unsigned long)_text;
 	create_mapping_late(__pa_symbol(_text), (unsigned long)_text,
-=======
-
-void mark_rodata_ro(void)
-{
-	unsigned long section_size;
-
-	section_size = (unsigned long)_etext - (unsigned long)_stext;
-	create_mapping_late(__pa_symbol(_stext), (unsigned long)_stext,
->>>>>>> 2b292118
 			    section_size, PAGE_KERNEL_ROX);
 	/*
 	 * mark .rodata as read only. Use __init_begin rather than __end_rodata
@@ -528,13 +479,8 @@
 	unmap_kernel_range((u64)__init_begin, (u64)(__init_end - __init_begin));
 }
 
-<<<<<<< HEAD
 static void __init map_kernel_segment(pgd_t *pgd, void *va_start, void *va_end,
 				      pgprot_t prot, struct vm_struct *vma)
-=======
-static void __init map_kernel_chunk(pgd_t *pgd, void *va_start, void *va_end,
-				    pgprot_t prot, struct vm_struct *vma)
->>>>>>> 2b292118
 {
 	phys_addr_t pa_start = __pa_symbol(va_start);
 	unsigned long size = va_end - va_start;
@@ -559,11 +505,7 @@
 {
 	extern char __entry_tramp_text_start[];
 
-<<<<<<< HEAD
-	pgprot_t prot = PAGE_KERNEL_EXEC;
-=======
 	pgprot_t prot = PAGE_KERNEL_ROX;
->>>>>>> 2b292118
 	phys_addr_t pa_start = __pa_symbol(__entry_tramp_text_start);
 
 	/* The trampoline is always mapped and can therefore be global */
@@ -578,21 +520,12 @@
 	__set_fixmap(FIX_ENTRY_TRAMP_TEXT, pa_start, prot);
 	if (IS_ENABLED(CONFIG_RANDOMIZE_BASE)) {
 		extern char __entry_tramp_data_start[];
-<<<<<<< HEAD
 
 		__set_fixmap(FIX_ENTRY_TRAMP_DATA,
 			     __pa_symbol(__entry_tramp_data_start),
 			     PAGE_KERNEL_RO);
 	}
 
-=======
-
-		__set_fixmap(FIX_ENTRY_TRAMP_DATA,
-			     __pa_symbol(__entry_tramp_data_start),
-			     PAGE_KERNEL_RO);
-	}
-
->>>>>>> 2b292118
 	return 0;
 }
 core_initcall(map_entry_trampoline);
@@ -602,7 +535,6 @@
  * Create fine-grained mappings for the kernel.
  */
 static void __init map_kernel(pgd_t *pgd)
-<<<<<<< HEAD
 {
 	static struct vm_struct vmlinux_text, vmlinux_rodata, vmlinux_init, vmlinux_data;
 
@@ -667,41 +599,6 @@
 			return true;
 	}
 	return false;
-=======
-{
-	static struct vm_struct vmlinux_text, vmlinux_rodata, vmlinux_init, vmlinux_data;
-
-	map_kernel_chunk(pgd, _stext, _etext, PAGE_KERNEL_EXEC, &vmlinux_text);
-	map_kernel_chunk(pgd, __start_rodata, __init_begin, PAGE_KERNEL, &vmlinux_rodata);
-	map_kernel_chunk(pgd, __init_begin, __init_end, PAGE_KERNEL_EXEC,
-			 &vmlinux_init);
-	map_kernel_chunk(pgd, _data, _end, PAGE_KERNEL, &vmlinux_data);
-
-	if (!pgd_val(*pgd_offset_raw(pgd, FIXADDR_START))) {
-		/*
-		 * The fixmap falls in a separate pgd to the kernel, and doesn't
-		 * live in the carveout for the swapper_pg_dir. We can simply
-		 * re-use the existing dir for the fixmap.
-		 */
-		set_pgd(pgd_offset_raw(pgd, FIXADDR_START),
-			*pgd_offset_k(FIXADDR_START));
-	} else if (CONFIG_PGTABLE_LEVELS > 3) {
-		/*
-		 * The fixmap shares its top level pgd entry with the kernel
-		 * mapping. This can really only occur when we are running
-		 * with 16k/4 levels, so we can simply reuse the pud level
-		 * entry instead.
-		 */
-		BUG_ON(!IS_ENABLED(CONFIG_ARM64_16K_PAGES));
-		set_pud(pud_set_fixmap_offset(pgd, FIXADDR_START),
-			__pud(__pa_symbol(bm_pmd) | PUD_TYPE_TABLE));
-		pud_clear_fixmap();
-	} else {
-		BUG();
-	}
-
-	kasan_copy_shadow(pgd);
->>>>>>> 2b292118
 }
 
 /*
@@ -712,7 +609,6 @@
 {
 	phys_addr_t pgd_phys = early_pgtable_alloc();
 	pgd_t *pgd = pgd_set_fixmap(pgd_phys);
-<<<<<<< HEAD
 
 	map_kernel(pgd);
 	map_mem(pgd);
@@ -748,26 +644,6 @@
         void *ptr = (void *)__get_free_page(PGALLOC_GFP);
         if (!ptr || !pgtable_page_ctor(virt_to_page(ptr)))
                 BUG();
-=======
-
-	map_kernel(pgd);
-	map_mem(pgd);
-
-	/*
-	 * We want to reuse the original swapper_pg_dir so we don't have to
-	 * communicate the new address to non-coherent secondaries in
-	 * secondary_entry, and so cpu_switch_mm can generate the address with
-	 * adrp+add rather than a load from some global variable.
-	 *
-	 * To do this we need to go via a temporary pgd.
-	 */
-	cpu_replace_ttbr1(__va(pgd_phys));
-	memcpy(swapper_pg_dir, pgd, PAGE_SIZE);
-	cpu_replace_ttbr1(lm_alias(swapper_pg_dir));
-
-	pgd_clear_fixmap();
-	memblock_free(pgd_phys, PAGE_SIZE);
->>>>>>> 2b292118
 
         /* Ensure the zeroed page is visible to the page table walker */
         dsb(ishst);
@@ -862,7 +738,6 @@
 	free_pagetable(page, 0, direct);
 
 	/*
-<<<<<<< HEAD
 	 * This spin lock could be only taken in _pte_aloc_kernel
 	 * in mm/memory.c and nowhere else (for arm64). Not sure if
 	 * the function above can be called concurrently. In doubt,
@@ -900,15 +775,6 @@
 	spin_lock(&init_mm.page_table_lock);
 	pud_clear(pud);
 	spin_unlock(&init_mm.page_table_lock);
-=======
-	 * We only reuse the PGD from the swapper_pg_dir, not the pud + pmd
-	 * allocated with it.
-	 */
-	memblock_free(__pa_symbol(swapper_pg_dir) + PAGE_SIZE,
-		      SWAPPER_DIR_SIZE - PAGE_SIZE);
-
-	bootmem_init();
->>>>>>> 2b292118
 }
 
 /*
@@ -1451,21 +1317,12 @@
 
 	return dt_virt;
 }
-<<<<<<< HEAD
 
 void *__init fixmap_remap_fdt(phys_addr_t dt_phys)
 {
 	void *dt_virt;
 	int size;
 
-=======
-
-void *__init fixmap_remap_fdt(phys_addr_t dt_phys)
-{
-	void *dt_virt;
-	int size;
-
->>>>>>> 2b292118
 	dt_virt = __fixmap_remap_fdt(dt_phys, &size, PAGE_KERNEL_RO);
 	if (!dt_virt)
 		return NULL;
