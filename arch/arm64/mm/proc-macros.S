/*
 * Based on arch/arm/mm/proc-macros.S
 *
 * Copyright (C) 2012 ARM Ltd.
 *
 * This program is free software; you can redistribute it and/or modify
 * it under the terms of the GNU General Public License version 2 as
 * published by the Free Software Foundation.
 *
 * This program is distributed in the hope that it will be useful,
 * but WITHOUT ANY WARRANTY; without even the implied warranty of
 * MERCHANTABILITY or FITNESS FOR A PARTICULAR PURPOSE.  See the
 * GNU General Public License for more details.
 *
 * You should have received a copy of the GNU General Public License
 * along with this program.  If not, see <http://www.gnu.org/licenses/>.
 */

#include <asm/asm-offsets.h>
#include <asm/thread_info.h>

/*
 * vma_vm_mm - get mm pointer from vma pointer (vma->vm_mm)
 */
	.macro	vma_vm_mm, rd, rn
	ldr	\rd, [\rn, #VMA_VM_MM]
	.endm

/*
 * mmid - get context id from mm pointer (mm->context.id)
 */
	.macro	mmid, rd, rn
	ldr	\rd, [\rn, #MM_CONTEXT_ID]
	.endm

/*
 * dcache_line_size - get the minimum D-cache line size from the CTR register.
 */
	.macro	dcache_line_size, reg, tmp
	mrs	\tmp, ctr_el0			// read CTR
	ubfm	\tmp, \tmp, #16, #19		// cache line size encoding
	mov	\reg, #4			// bytes per word
	lsl	\reg, \reg, \tmp		// actual cache line size
	.endm

/*
 * icache_line_size - get the minimum I-cache line size from the CTR register.
 */
	.macro	icache_line_size, reg, tmp
	mrs	\tmp, ctr_el0			// read CTR
	and	\tmp, \tmp, #0xf		// cache line size encoding
	mov	\reg, #4			// bytes per word
	lsl	\reg, \reg, \tmp		// actual cache line size
	.endm

/*
 * tcr_set_idmap_t0sz - update TCR.T0SZ so that we can load the ID map
 */
	.macro	tcr_set_idmap_t0sz, valreg, tmpreg
#ifndef CONFIG_ARM64_VA_BITS_48
	ldr_l	\tmpreg, idmap_t0sz
	bfi	\valreg, \tmpreg, #TCR_T0SZ_OFFSET, #TCR_TxSZ_WIDTH
#endif
	.endm

/*
 * reset_pmuserenr_el0 - reset PMUSERENR_EL0 if PMUv3 present
 */
	.macro	reset_pmuserenr_el0, tmpreg
	mrs	\tmpreg, id_aa64dfr0_el1	// Check ID_AA64DFR0_EL1 PMUVer
	sbfx	\tmpreg, \tmpreg, #8, #4
	cmp	\tmpreg, #1			// Skip if no PMU present
	b.lt	9000f
	msr	pmuserenr_el0, xzr		// Disable PMU access from EL0
9000:
<<<<<<< HEAD
=======
	.endm

/*
 * Macro to perform a data cache maintenance for the interval
 * [kaddr, kaddr + size)
 *
 * 	op:		operation passed to dc instruction
 * 	domain:		domain used in dsb instruciton
 * 	kaddr:		starting virtual address of the region
 * 	size:		size of the region
 * 	Corrupts: 	kaddr, size, tmp1, tmp2
 */
	.macro dcache_by_line_op op, domain, kaddr, size, tmp1, tmp2
	dcache_line_size \tmp1, \tmp2
	add	\size, \kaddr, \size
	sub	\tmp2, \tmp1, #1
	bic	\kaddr, \kaddr, \tmp2
9998:	dc	\op, \kaddr
	add	\kaddr, \kaddr, \tmp1
	cmp	\kaddr, \size
	b.lo	9998b
	dsb	\domain
>>>>>>> b7c491d2
	.endm<|MERGE_RESOLUTION|>--- conflicted
+++ resolved
@@ -73,8 +73,6 @@
 	b.lt	9000f
 	msr	pmuserenr_el0, xzr		// Disable PMU access from EL0
 9000:
-<<<<<<< HEAD
-=======
 	.endm
 
 /*
@@ -97,5 +95,4 @@
 	cmp	\kaddr, \size
 	b.lo	9998b
 	dsb	\domain
->>>>>>> b7c491d2
 	.endm