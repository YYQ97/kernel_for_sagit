/*
 *  kernel/sched/core.c
 *
 *  Kernel scheduler and related syscalls
 *
 *  Copyright (C) 1991-2002  Linus Torvalds
 *
 *  1996-12-23  Modified by Dave Grothe to fix bugs in semaphores and
 *		make semaphores SMP safe
 *  1998-11-19	Implemented schedule_timeout() and related stuff
 *		by Andrea Arcangeli
 *  2002-01-04	New ultra-scalable O(1) scheduler by Ingo Molnar:
 *		hybrid priority-list and round-robin design with
 *		an array-switch method of distributing timeslices
 *		and per-CPU runqueues.  Cleanups and useful suggestions
 *		by Davide Libenzi, preemptible kernel bits by Robert Love.
 *  2003-09-03	Interactivity tuning by Con Kolivas.
 *  2004-04-02	Scheduler domains code by Nick Piggin
 *  2007-04-15  Work begun on replacing all interactivity tuning with a
 *              fair scheduling design by Con Kolivas.
 *  2007-05-05  Load balancing (smp-nice) and other improvements
 *              by Peter Williams
 *  2007-05-06  Interactivity improvements to CFS by Mike Galbraith
 *  2007-07-01  Group scheduling enhancements by Srivatsa Vaddagiri
 *  2007-11-29  RT balancing improvements by Steven Rostedt, Gregory Haskins,
 *              Thomas Gleixner, Mike Kravetz
 */

#include <linux/kasan.h>
#include <linux/mm.h>
#include <linux/module.h>
#include <linux/nmi.h>
#include <linux/init.h>
#include <linux/uaccess.h>
#include <linux/highmem.h>
#include <asm/mmu_context.h>
#include <linux/interrupt.h>
#include <linux/capability.h>
#include <linux/completion.h>
#include <linux/kernel_stat.h>
#include <linux/debug_locks.h>
#include <linux/perf_event.h>
#include <linux/security.h>
#include <linux/notifier.h>
#include <linux/profile.h>
#include <linux/freezer.h>
#include <linux/vmalloc.h>
#include <linux/blkdev.h>
#include <linux/delay.h>
#include <linux/pid_namespace.h>
#include <linux/smp.h>
#include <linux/threads.h>
#include <linux/timer.h>
#include <linux/rcupdate.h>
#include <linux/cpu.h>
#include <linux/cpuset.h>
#include <linux/percpu.h>
#include <linux/proc_fs.h>
#include <linux/seq_file.h>
#include <linux/sysctl.h>
#include <linux/syscalls.h>
#include <linux/times.h>
#include <linux/tsacct_kern.h>
#include <linux/kprobes.h>
#include <linux/delayacct.h>
#include <linux/unistd.h>
#include <linux/pagemap.h>
#include <linux/hrtimer.h>
#include <linux/tick.h>
#include <linux/debugfs.h>
#include <linux/ctype.h>
#include <linux/ftrace.h>
#include <linux/slab.h>
#include <linux/init_task.h>
#include <linux/binfmts.h>
#include <linux/context_tracking.h>
#include <linux/compiler.h>
#include <linux/irq.h>
#include <linux/sched/core_ctl.h>

#include <asm/switch_to.h>
#include <asm/tlb.h>
#include <asm/irq_regs.h>
#include <asm/mutex.h>
#ifdef CONFIG_PARAVIRT
#include <asm/paravirt.h>
#endif
#ifdef CONFIG_MSM_APP_SETTINGS
#include <asm/app_api.h>
#endif

#include "sched.h"
#include "../workqueue_internal.h"
#include "../smpboot.h"
#include "../time/tick-internal.h"

#define CREATE_TRACE_POINTS
#include <trace/events/sched.h>

ATOMIC_NOTIFIER_HEAD(load_alert_notifier_head);

#ifdef CONFIG_SMP
static bool have_sched_energy_data(void);
#endif

DEFINE_MUTEX(sched_domains_mutex);
DEFINE_PER_CPU_SHARED_ALIGNED(struct rq, runqueues);

static void update_rq_clock_task(struct rq *rq, s64 delta);

void update_rq_clock(struct rq *rq)
{
	s64 delta;

	lockdep_assert_held(&rq->lock);

	if (rq->clock_skip_update & RQCF_ACT_SKIP)
		return;

	delta = sched_clock_cpu(cpu_of(rq)) - rq->clock;
	if (delta < 0)
		return;
	rq->clock += delta;
	update_rq_clock_task(rq, delta);
}

/*
 * Debugging: various feature bits
 */

#define SCHED_FEAT(name, enabled)	\
	(1UL << __SCHED_FEAT_##name) * enabled |

const_debug unsigned int sysctl_sched_features =
#include "features.h"
	0;

#undef SCHED_FEAT

#ifdef CONFIG_SCHED_DEBUG
#define SCHED_FEAT(name, enabled)	\
	#name ,

static const char * const sched_feat_names[] = {
#include "features.h"
};

#undef SCHED_FEAT

static int sched_feat_show(struct seq_file *m, void *v)
{
	int i;

	for (i = 0; i < __SCHED_FEAT_NR; i++) {
		if (!(sysctl_sched_features & (1UL << i)))
			seq_puts(m, "NO_");
		seq_printf(m, "%s ", sched_feat_names[i]);
	}
	seq_puts(m, "\n");

	return 0;
}

#ifdef HAVE_JUMP_LABEL

#define jump_label_key__true  STATIC_KEY_INIT_TRUE
#define jump_label_key__false STATIC_KEY_INIT_FALSE

#define SCHED_FEAT(name, enabled)	\
	jump_label_key__##enabled ,

struct static_key sched_feat_keys[__SCHED_FEAT_NR] = {
#include "features.h"
};

#undef SCHED_FEAT

static void sched_feat_disable(int i)
{
	static_key_disable(&sched_feat_keys[i]);
}

static void sched_feat_enable(int i)
{
	static_key_enable(&sched_feat_keys[i]);
}
#else
static void sched_feat_disable(int i) { };
static void sched_feat_enable(int i) { };
#endif /* HAVE_JUMP_LABEL */

static int sched_feat_set(char *cmp)
{
	int i;
	int neg = 0;

	if (strncmp(cmp, "NO_", 3) == 0) {
		neg = 1;
		cmp += 3;
	}

	for (i = 0; i < __SCHED_FEAT_NR; i++) {
		if (strcmp(cmp, sched_feat_names[i]) == 0) {
			if (neg) {
				sysctl_sched_features &= ~(1UL << i);
				sched_feat_disable(i);
			} else {
#ifdef CONFIG_SMP
				if (i == __SCHED_FEAT_ENERGY_AWARE)
					WARN(!have_sched_energy_data(),
					     "Missing sched energy data\n");
#endif
				sysctl_sched_features |= (1UL << i);
				sched_feat_enable(i);
			}
			break;
		}
	}

	return i;
}

static ssize_t
sched_feat_write(struct file *filp, const char __user *ubuf,
		size_t cnt, loff_t *ppos)
{
	char buf[64];
	char *cmp;
	int i;
	struct inode *inode;

	if (cnt > 63)
		cnt = 63;

	if (copy_from_user(&buf, ubuf, cnt))
		return -EFAULT;

	buf[cnt] = 0;
	cmp = strstrip(buf);

	/* Ensure the static_key remains in a consistent state */
	inode = file_inode(filp);
	mutex_lock(&inode->i_mutex);
	i = sched_feat_set(cmp);
	mutex_unlock(&inode->i_mutex);
	if (i == __SCHED_FEAT_NR)
		return -EINVAL;

	*ppos += cnt;

	return cnt;
}

static int sched_feat_open(struct inode *inode, struct file *filp)
{
	return single_open(filp, sched_feat_show, NULL);
}

static const struct file_operations sched_feat_fops = {
	.open		= sched_feat_open,
	.write		= sched_feat_write,
	.read		= seq_read,
	.llseek		= seq_lseek,
	.release	= single_release,
};

static __init int sched_init_debug(void)
{
	debugfs_create_file("sched_features", 0644, NULL, NULL,
			&sched_feat_fops);

	return 0;
}
late_initcall(sched_init_debug);
#endif /* CONFIG_SCHED_DEBUG */

/*
 * Number of tasks to iterate in a single balance run.
 * Limited because this is done with IRQs disabled.
 */
const_debug unsigned int sysctl_sched_nr_migrate = 32;

/*
 * period over which we average the RT time consumption, measured
 * in ms.
 *
 * default: 1s
 */
const_debug unsigned int sysctl_sched_time_avg = MSEC_PER_SEC;

/*
 * period over which we measure -rt task cpu usage in us.
 * default: 1s
 */
unsigned int sysctl_sched_rt_period = 1000000;

__read_mostly int scheduler_running;

/*
 * part of the period that we allow rt tasks to run in us.
 * default: 0.95s
 */
int sysctl_sched_rt_runtime = 950000;

/* cpus with isolated domains */
cpumask_var_t cpu_isolated_map;

struct rq *
lock_rq_of(struct task_struct *p, unsigned long *flags)
{
	return task_rq_lock(p, flags);
}

void
unlock_rq_of(struct rq *rq, struct task_struct *p, unsigned long *flags)
{
	task_rq_unlock(rq, p, flags);
}

/*
 * this_rq_lock - lock this runqueue and disable interrupts.
 */
static struct rq *this_rq_lock(void)
	__acquires(rq->lock)
{
	struct rq *rq;

	local_irq_disable();
	rq = this_rq();
	raw_spin_lock(&rq->lock);

	return rq;
}

#ifdef CONFIG_SCHED_HRTICK
/*
 * Use HR-timers to deliver accurate preemption points.
 */

static void hrtick_clear(struct rq *rq)
{
	if (hrtimer_active(&rq->hrtick_timer))
		hrtimer_cancel(&rq->hrtick_timer);
}

/*
 * High-resolution timer tick.
 * Runs from hardirq context with interrupts disabled.
 */
static enum hrtimer_restart hrtick(struct hrtimer *timer)
{
	struct rq *rq = container_of(timer, struct rq, hrtick_timer);

	WARN_ON_ONCE(cpu_of(rq) != smp_processor_id());

	raw_spin_lock(&rq->lock);
	update_rq_clock(rq);
	rq->curr->sched_class->task_tick(rq, rq->curr, 1);
	raw_spin_unlock(&rq->lock);

	return HRTIMER_NORESTART;
}

#ifdef CONFIG_SMP

static void __hrtick_restart(struct rq *rq)
{
	struct hrtimer *timer = &rq->hrtick_timer;

	hrtimer_start_expires(timer, HRTIMER_MODE_ABS_PINNED);
}

/*
 * called from hardirq (IPI) context
 */
static void __hrtick_start(void *arg)
{
	struct rq *rq = arg;

	raw_spin_lock(&rq->lock);
	__hrtick_restart(rq);
	rq->hrtick_csd_pending = 0;
	raw_spin_unlock(&rq->lock);
}

/*
 * Called to set the hrtick timer state.
 *
 * called with rq->lock held and irqs disabled
 */
void hrtick_start(struct rq *rq, u64 delay)
{
	struct hrtimer *timer = &rq->hrtick_timer;
	ktime_t time;
	s64 delta;

	/*
	 * Don't schedule slices shorter than 10000ns, that just
	 * doesn't make sense and can cause timer DoS.
	 */
	delta = max_t(s64, delay, 10000LL);
	time = ktime_add_ns(timer->base->get_time(), delta);

	hrtimer_set_expires(timer, time);

	if (rq == this_rq()) {
		__hrtick_restart(rq);
	} else if (!rq->hrtick_csd_pending) {
		smp_call_function_single_async(cpu_of(rq), &rq->hrtick_csd);
		rq->hrtick_csd_pending = 1;
	}
}

static int
hotplug_hrtick(struct notifier_block *nfb, unsigned long action, void *hcpu)
{
	int cpu = (int)(long)hcpu;

	switch (action) {
	case CPU_UP_CANCELED:
	case CPU_UP_CANCELED_FROZEN:
	case CPU_DOWN_PREPARE:
	case CPU_DOWN_PREPARE_FROZEN:
	case CPU_DEAD:
	case CPU_DEAD_FROZEN:
		hrtick_clear(cpu_rq(cpu));
		return NOTIFY_OK;
	}

	return NOTIFY_DONE;
}

static __init void init_hrtick(void)
{
	hotcpu_notifier(hotplug_hrtick, 0);
}
#else
/*
 * Called to set the hrtick timer state.
 *
 * called with rq->lock held and irqs disabled
 */
void hrtick_start(struct rq *rq, u64 delay)
{
	/*
	 * Don't schedule slices shorter than 10000ns, that just
	 * doesn't make sense. Rely on vruntime for fairness.
	 */
	delay = max_t(u64, delay, 10000LL);
	hrtimer_start(&rq->hrtick_timer, ns_to_ktime(delay),
		      HRTIMER_MODE_REL_PINNED);
}

static inline void init_hrtick(void)
{
}
#endif /* CONFIG_SMP */

static void init_rq_hrtick(struct rq *rq)
{
#ifdef CONFIG_SMP
	rq->hrtick_csd_pending = 0;

	rq->hrtick_csd.flags = 0;
	rq->hrtick_csd.func = __hrtick_start;
	rq->hrtick_csd.info = rq;
#endif

	hrtimer_init(&rq->hrtick_timer, CLOCK_MONOTONIC, HRTIMER_MODE_REL);
	rq->hrtick_timer.function = hrtick;
}
#else	/* CONFIG_SCHED_HRTICK */
static inline void hrtick_clear(struct rq *rq)
{
}

static inline void init_rq_hrtick(struct rq *rq)
{
}

static inline void init_hrtick(void)
{
}
#endif	/* CONFIG_SCHED_HRTICK */

/*
 * cmpxchg based fetch_or, macro so it works for different integer types
 */
#define fetch_or(ptr, val)						\
({	typeof(*(ptr)) __old, __val = *(ptr);				\
 	for (;;) {							\
 		__old = cmpxchg((ptr), __val, __val | (val));		\
 		if (__old == __val)					\
 			break;						\
 		__val = __old;						\
 	}								\
 	__old;								\
})

#if defined(CONFIG_SMP) && defined(TIF_POLLING_NRFLAG)
/*
 * Atomically set TIF_NEED_RESCHED and test for TIF_POLLING_NRFLAG,
 * this avoids any races wrt polling state changes and thereby avoids
 * spurious IPIs.
 */
static bool set_nr_and_not_polling(struct task_struct *p)
{
	struct thread_info *ti = task_thread_info(p);
	return !(fetch_or(&ti->flags, _TIF_NEED_RESCHED) & _TIF_POLLING_NRFLAG);
}

/*
 * Atomically set TIF_NEED_RESCHED if TIF_POLLING_NRFLAG is set.
 *
 * If this returns true, then the idle task promises to call
 * sched_ttwu_pending() and reschedule soon.
 */
static bool set_nr_if_polling(struct task_struct *p)
{
	struct thread_info *ti = task_thread_info(p);
	typeof(ti->flags) old, val = READ_ONCE(ti->flags);

	for (;;) {
		if (!(val & _TIF_POLLING_NRFLAG))
			return false;
		if (val & _TIF_NEED_RESCHED)
			return true;
		old = cmpxchg(&ti->flags, val, val | _TIF_NEED_RESCHED);
		if (old == val)
			break;
		val = old;
	}
	return true;
}

#else
static bool set_nr_and_not_polling(struct task_struct *p)
{
	set_tsk_need_resched(p);
	return true;
}

#ifdef CONFIG_SMP
static bool set_nr_if_polling(struct task_struct *p)
{
	return false;
}
#endif
#endif

void wake_q_add(struct wake_q_head *head, struct task_struct *task)
{
	struct wake_q_node *node = &task->wake_q;

	/*
	 * Atomically grab the task, if ->wake_q is !nil already it means
	 * its already queued (either by us or someone else) and will get the
	 * wakeup due to that.
	 *
	 * This cmpxchg() implies a full barrier, which pairs with the write
	 * barrier implied by the wakeup in wake_up_list().
	 */
	if (cmpxchg(&node->next, NULL, WAKE_Q_TAIL))
		return;

	head->count++;

	get_task_struct(task);

	/*
	 * The head is context local, there can be no concurrency.
	 */
	*head->lastp = node;
	head->lastp = &node->next;
}

static int
try_to_wake_up(struct task_struct *p, unsigned int state, int wake_flags,
	       int sibling_count_hint);

void wake_up_q(struct wake_q_head *head)
{
	struct wake_q_node *node = head->first;

	while (node != WAKE_Q_TAIL) {
		struct task_struct *task;

		task = container_of(node, struct task_struct, wake_q);
		BUG_ON(!task);
		/* task can safely be re-inserted now */
		node = node->next;
		task->wake_q.next = NULL;

		/*
		 * try_to_wake_up() implies a wmb() to pair with the queueing
		 * in wake_q_add() so as not to miss wakeups.
		 */
		try_to_wake_up(task, TASK_NORMAL, 0, head->count);
		put_task_struct(task);
	}
}

/*
 * resched_curr - mark rq's current task 'to be rescheduled now'.
 *
 * On UP this means the setting of the need_resched flag, on SMP it
 * might also involve a cross-CPU call to trigger the scheduler on
 * the target CPU.
 */
void resched_curr(struct rq *rq)
{
	struct task_struct *curr = rq->curr;
	int cpu;

	lockdep_assert_held(&rq->lock);

	if (test_tsk_need_resched(curr))
		return;

	cpu = cpu_of(rq);

	if (cpu == smp_processor_id()) {
		set_tsk_need_resched(curr);
		set_preempt_need_resched();
		return;
	}

	if (set_nr_and_not_polling(curr))
		smp_send_reschedule(cpu);
	else
		trace_sched_wake_idle_without_ipi(cpu);
}

void resched_cpu(int cpu)
{
	struct rq *rq = cpu_rq(cpu);
	unsigned long flags;

	raw_spin_lock_irqsave(&rq->lock, flags);
	resched_curr(rq);
	raw_spin_unlock_irqrestore(&rq->lock, flags);
}

#ifdef CONFIG_SMP
#ifdef CONFIG_NO_HZ_COMMON
/*
 * In the semi idle case, use the nearest busy cpu for migrating timers
 * from an idle cpu.  This is good for power-savings.
 *
 * We don't do similar optimization for completely idle system, as
 * selecting an idle cpu will add more delays to the timers than intended
 * (as that cpu's timer base may not be uptodate wrt jiffies etc).
 */
int get_nohz_timer_target(void)
{
	int i, cpu = smp_processor_id();
	struct sched_domain *sd;

	if (!idle_cpu(cpu) && is_housekeeping_cpu(cpu))
		return cpu;

	rcu_read_lock();
	for_each_domain(cpu, sd) {
		for_each_cpu(i, sched_domain_span(sd)) {
			if (cpu == i)
				continue;

			if (!idle_cpu(i) && is_housekeeping_cpu(i)) {
				cpu = i;
				goto unlock;
			}
		}
	}

	if (!is_housekeeping_cpu(cpu))
		cpu = housekeeping_any_cpu();
unlock:
	rcu_read_unlock();
	return cpu;
}
/*
 * When add_timer_on() enqueues a timer into the timer wheel of an
 * idle CPU then this timer might expire before the next timer event
 * which is scheduled to wake up that CPU. In case of a completely
 * idle system the next event might even be infinite time into the
 * future. wake_up_idle_cpu() ensures that the CPU is woken up and
 * leaves the inner idle loop so the newly added timer is taken into
 * account when the CPU goes back to idle and evaluates the timer
 * wheel for the next timer event.
 */
static void wake_up_idle_cpu(int cpu)
{
	struct rq *rq = cpu_rq(cpu);

	if (cpu == smp_processor_id())
		return;

	if (set_nr_and_not_polling(rq->idle))
		smp_send_reschedule(cpu);
	else
		trace_sched_wake_idle_without_ipi(cpu);
}

static bool wake_up_full_nohz_cpu(int cpu)
{
	/*
	 * We just need the target to call irq_exit() and re-evaluate
	 * the next tick. The nohz full kick at least implies that.
	 * If needed we can still optimize that later with an
	 * empty IRQ.
	 */
	if (tick_nohz_full_cpu(cpu)) {
		if (cpu != smp_processor_id() ||
		    tick_nohz_tick_stopped())
			tick_nohz_full_kick_cpu(cpu);
		return true;
	}

	return false;
}

void wake_up_nohz_cpu(int cpu)
{
	if (!wake_up_full_nohz_cpu(cpu))
		wake_up_idle_cpu(cpu);
}

static inline bool got_nohz_idle_kick(void)
{
	int cpu = smp_processor_id();

	if (!test_bit(NOHZ_BALANCE_KICK, nohz_flags(cpu)))
		return false;

	if (idle_cpu(cpu) && !need_resched())
		return true;

	/*
	 * We can't run Idle Load Balance on this CPU for this time so we
	 * cancel it and clear NOHZ_BALANCE_KICK
	 */
	clear_bit(NOHZ_BALANCE_KICK, nohz_flags(cpu));
	return false;
}

#else /* CONFIG_NO_HZ_COMMON */

static inline bool got_nohz_idle_kick(void)
{
	return false;
}

#endif /* CONFIG_NO_HZ_COMMON */

#ifdef CONFIG_NO_HZ_FULL
bool sched_can_stop_tick(void)
{
	/*
	 * FIFO realtime policy runs the highest priority task. Other runnable
	 * tasks are of a lower priority. The scheduler tick does nothing.
	 */
	if (current->policy == SCHED_FIFO)
		return true;

	/*
	 * Round-robin realtime tasks time slice with other tasks at the same
	 * realtime priority. Is this task the only one at this priority?
	 */
	if (current->policy == SCHED_RR) {
		struct sched_rt_entity *rt_se = &current->rt;

		return rt_se->run_list.prev == rt_se->run_list.next;
	}

	/*
	 * More than one running task need preemption.
	 * nr_running update is assumed to be visible
	 * after IPI is sent from wakers.
	 */
	if (this_rq()->nr_running > 1)
		return false;

	return true;
}
#endif /* CONFIG_NO_HZ_FULL */

void sched_avg_update(struct rq *rq)
{
	s64 period = sched_avg_period();

	while ((s64)(rq_clock(rq) - rq->age_stamp) > period) {
		/*
		 * Inline assembly required to prevent the compiler
		 * optimising this loop into a divmod call.
		 * See __iter_div_u64_rem() for another example of this.
		 */
		asm("" : "+rm" (rq->age_stamp));
		rq->age_stamp += period;
		rq->rt_avg /= 2;
	}
}

#endif /* CONFIG_SMP */

#if defined(CONFIG_RT_GROUP_SCHED) || (defined(CONFIG_FAIR_GROUP_SCHED) && \
			(defined(CONFIG_SMP) || defined(CONFIG_CFS_BANDWIDTH)))
/*
 * Iterate task_group tree rooted at *from, calling @down when first entering a
 * node and @up when leaving it for the final time.
 *
 * Caller must hold rcu_lock or sufficient equivalent.
 */
int walk_tg_tree_from(struct task_group *from,
			     tg_visitor down, tg_visitor up, void *data)
{
	struct task_group *parent, *child;
	int ret;

	parent = from;

down:
	ret = (*down)(parent, data);
	if (ret)
		goto out;
	list_for_each_entry_rcu(child, &parent->children, siblings) {
		parent = child;
		goto down;

up:
		continue;
	}
	ret = (*up)(parent, data);
	if (ret || parent == from)
		goto out;

	child = parent;
	parent = parent->parent;
	if (parent)
		goto up;
out:
	return ret;
}

int tg_nop(struct task_group *tg, void *data)
{
	return 0;
}
#endif

static void set_load_weight(struct task_struct *p)
{
	int prio = p->static_prio - MAX_RT_PRIO;
	struct load_weight *load = &p->se.load;

	/*
	 * SCHED_IDLE tasks get minimal weight:
	 */
	if (idle_policy(p->policy)) {
		load->weight = scale_load(WEIGHT_IDLEPRIO);
		load->inv_weight = WMULT_IDLEPRIO;
		return;
	}

	load->weight = scale_load(prio_to_weight[prio]);
	load->inv_weight = prio_to_wmult[prio];
}

static inline void enqueue_task(struct rq *rq, struct task_struct *p, int flags)
{
	update_rq_clock(rq);
	if (!(flags & ENQUEUE_RESTORE))
		sched_info_queued(rq, p);
	p->sched_class->enqueue_task(rq, p, flags);
	trace_sched_enq_deq_task(p, 1, cpumask_bits(&p->cpus_allowed)[0]);
}

static inline void dequeue_task(struct rq *rq, struct task_struct *p, int flags)
{
	update_rq_clock(rq);
	if (!(flags & DEQUEUE_SAVE))
		sched_info_dequeued(rq, p);
	p->sched_class->dequeue_task(rq, p, flags);
	trace_sched_enq_deq_task(p, 0, cpumask_bits(&p->cpus_allowed)[0]);
}

void activate_task(struct rq *rq, struct task_struct *p, int flags)
{
	if (task_contributes_to_load(p))
		rq->nr_uninterruptible--;

	enqueue_task(rq, p, flags);
}

void deactivate_task(struct rq *rq, struct task_struct *p, int flags)
{
	if (task_contributes_to_load(p))
		rq->nr_uninterruptible++;

	if (flags & DEQUEUE_SLEEP)
		clear_ed_task(p, rq);

	dequeue_task(rq, p, flags);
}

static void update_rq_clock_task(struct rq *rq, s64 delta)
{
/*
 * In theory, the compile should just see 0 here, and optimize out the call
 * to sched_rt_avg_update. But I don't trust it...
 */
#if defined(CONFIG_IRQ_TIME_ACCOUNTING) || defined(CONFIG_PARAVIRT_TIME_ACCOUNTING)
	s64 steal = 0, irq_delta = 0;
#endif
#ifdef CONFIG_IRQ_TIME_ACCOUNTING
	irq_delta = irq_time_read(cpu_of(rq)) - rq->prev_irq_time;

	/*
	 * Since irq_time is only updated on {soft,}irq_exit, we might run into
	 * this case when a previous update_rq_clock() happened inside a
	 * {soft,}irq region.
	 *
	 * When this happens, we stop ->clock_task and only update the
	 * prev_irq_time stamp to account for the part that fit, so that a next
	 * update will consume the rest. This ensures ->clock_task is
	 * monotonic.
	 *
	 * It does however cause some slight miss-attribution of {soft,}irq
	 * time, a more accurate solution would be to update the irq_time using
	 * the current rq->clock timestamp, except that would require using
	 * atomic ops.
	 */
	if (irq_delta > delta)
		irq_delta = delta;

	rq->prev_irq_time += irq_delta;
	delta -= irq_delta;
#endif
#ifdef CONFIG_PARAVIRT_TIME_ACCOUNTING
	if (static_key_false((&paravirt_steal_rq_enabled))) {
		steal = paravirt_steal_clock(cpu_of(rq));
		steal -= rq->prev_steal_time_rq;

		if (unlikely(steal > delta))
			steal = delta;

		rq->prev_steal_time_rq += steal;
		delta -= steal;
	}
#endif

	rq->clock_task += delta;

#if defined(CONFIG_IRQ_TIME_ACCOUNTING) || defined(CONFIG_PARAVIRT_TIME_ACCOUNTING)
	if ((irq_delta + steal) && sched_feat(NONTASK_CAPACITY))
		sched_rt_avg_update(rq, irq_delta + steal);
#endif
}

void sched_set_stop_task(int cpu, struct task_struct *stop)
{
	struct sched_param param = { .sched_priority = MAX_RT_PRIO - 1 };
	struct task_struct *old_stop = cpu_rq(cpu)->stop;

	if (stop) {
		/*
		 * Make it appear like a SCHED_FIFO task, its something
		 * userspace knows about and won't get confused about.
		 *
		 * Also, it will make PI more or less work without too
		 * much confusion -- but then, stop work should not
		 * rely on PI working anyway.
		 */
		sched_setscheduler_nocheck(stop, SCHED_FIFO, &param);

		stop->sched_class = &stop_sched_class;
	}

	cpu_rq(cpu)->stop = stop;

	if (old_stop) {
		/*
		 * Reset it back to a normal scheduling class so that
		 * it can die in pieces.
		 */
		old_stop->sched_class = &rt_sched_class;
	}
}

/*
 * __normal_prio - return the priority that is based on the static prio
 */
static inline int __normal_prio(struct task_struct *p)
{
	return p->static_prio;
}

/*
 * Calculate the expected normal priority: i.e. priority
 * without taking RT-inheritance into account. Might be
 * boosted by interactivity modifiers. Changes upon fork,
 * setprio syscalls, and whenever the interactivity
 * estimator recalculates.
 */
static inline int normal_prio(struct task_struct *p)
{
	int prio;

	if (task_has_dl_policy(p))
		prio = MAX_DL_PRIO-1;
	else if (task_has_rt_policy(p))
		prio = MAX_RT_PRIO-1 - p->rt_priority;
	else
		prio = __normal_prio(p);
	return prio;
}

/*
 * Calculate the current priority, i.e. the priority
 * taken into account by the scheduler. This value might
 * be boosted by RT tasks, or might be boosted by
 * interactivity modifiers. Will be RT if the task got
 * RT-boosted. If not then it returns p->normal_prio.
 */
static int effective_prio(struct task_struct *p)
{
	p->normal_prio = normal_prio(p);
	/*
	 * If we are RT tasks or we were boosted to RT priority,
	 * keep the priority unchanged. Otherwise, update priority
	 * to the normal priority:
	 */
	if (!rt_prio(p->prio))
		return p->normal_prio;
	return p->prio;
}

/**
 * task_curr - is this task currently executing on a CPU?
 * @p: the task in question.
 *
 * Return: 1 if the task is currently executing. 0 otherwise.
 */
inline int task_curr(const struct task_struct *p)
{
	return cpu_curr(task_cpu(p)) == p;
}

/*
 * switched_from, switched_to and prio_changed must _NOT_ drop rq->lock,
 * use the balance_callback list if you want balancing.
 *
 * this means any call to check_class_changed() must be followed by a call to
 * balance_callback().
 */
static inline void check_class_changed(struct rq *rq, struct task_struct *p,
				       const struct sched_class *prev_class,
				       int oldprio)
{
	if (prev_class != p->sched_class) {
		if (prev_class->switched_from)
			prev_class->switched_from(rq, p);

		p->sched_class->switched_to(rq, p);
	} else if (oldprio != p->prio || dl_task(p))
		p->sched_class->prio_changed(rq, p, oldprio);
}

void check_preempt_curr(struct rq *rq, struct task_struct *p, int flags)
{
	const struct sched_class *class;

	if (p->sched_class == rq->curr->sched_class) {
		rq->curr->sched_class->check_preempt_curr(rq, p, flags);
	} else {
		for_each_class(class) {
			if (class == rq->curr->sched_class)
				break;
			if (class == p->sched_class) {
				resched_curr(rq);
				break;
			}
		}
	}

	/*
	 * A queue event has occurred, and we're going to schedule.  In
	 * this case, we can save a useless back to back clock update.
	 */
	if (task_on_rq_queued(rq->curr) && test_tsk_need_resched(rq->curr))
		rq_clock_skip_update(rq, true);
}

#ifdef CONFIG_SMP
/*
 * This is how migration works:
 *
 * 1) we invoke migration_cpu_stop() on the target CPU using
 *    stop_one_cpu().
 * 2) stopper starts to run (implicitly forcing the migrated thread
 *    off the CPU)
 * 3) it checks whether the migrated task is still in the wrong runqueue.
 * 4) if it's in the wrong runqueue then the migration thread removes
 *    it and puts it into the right queue.
 * 5) stopper completes and stop_one_cpu() returns and the migration
 *    is done.
 */

/*
 * move_queued_task - move a queued task to new rq.
 *
 * Returns (locked) new rq. Old rq's lock is released.
 */
static struct rq *move_queued_task(struct rq *rq, struct task_struct *p, int new_cpu)
{
	lockdep_assert_held(&rq->lock);

	p->on_rq = TASK_ON_RQ_MIGRATING;
	dequeue_task(rq, p, 0);
	double_lock_balance(rq, cpu_rq(new_cpu));
	set_task_cpu(p, new_cpu);
	double_unlock_balance(rq, cpu_rq(new_cpu));
	raw_spin_unlock(&rq->lock);

	rq = cpu_rq(new_cpu);

	raw_spin_lock(&rq->lock);
	BUG_ON(task_cpu(p) != new_cpu);
	enqueue_task(rq, p, 0);
	p->on_rq = TASK_ON_RQ_QUEUED;
	check_preempt_curr(rq, p, 0);

	return rq;
}

struct migration_arg {
	struct task_struct *task;
	int dest_cpu;
};

/*
 * Move (not current) task off this cpu, onto dest cpu. We're doing
 * this because either it can't run here any more (set_cpus_allowed()
 * away from this CPU, or CPU going down), or because we're
 * attempting to rebalance this task on exec (sched_exec).
 *
 * So we race with normal scheduler movements, but that's OK, as long
 * as the task is no longer on this CPU.
 */
static struct rq *__migrate_task(struct rq *rq, struct task_struct *p, int dest_cpu)
{
	int src_cpu;

	if (unlikely(!cpu_active(dest_cpu)))
		return rq;

	/* Affinity changed (again). */
	if (!cpumask_test_cpu(dest_cpu, tsk_cpus_allowed(p)))
		return rq;

	src_cpu = cpu_of(rq);
	rq = move_queued_task(rq, p, dest_cpu);

	return rq;
}

/*
 * migration_cpu_stop - this will be executed by a highprio stopper thread
 * and performs thread migration by bumping thread off CPU then
 * 'pushing' onto another runqueue.
 */
static int migration_cpu_stop(void *data)
{
	struct migration_arg *arg = data;
	struct task_struct *p = arg->task;
	struct rq *rq = this_rq();
	int src_cpu = cpu_of(rq);
	bool moved = false;

	/*
	 * The original target cpu might have gone down and we might
	 * be on another cpu but it doesn't matter.
	 */
	local_irq_disable();
	/*
	 * We need to explicitly wake pending tasks before running
	 * __migrate_task() such that we will not miss enforcing cpus_allowed
	 * during wakeups, see set_cpus_allowed_ptr()'s TASK_WAKING test.
	 */
	sched_ttwu_pending();

	raw_spin_lock(&p->pi_lock);
	raw_spin_lock(&rq->lock);
	/*
	 * If task_rq(p) != rq, it cannot be migrated here, because we're
	 * holding rq->lock, if p->on_rq == 0 it cannot get enqueued because
	 * we're holding p->pi_lock.
	 */
	if (task_rq(p) == rq && task_on_rq_queued(p)) {
		rq = __migrate_task(rq, p, arg->dest_cpu);
		moved = true;
	}
	raw_spin_unlock(&rq->lock);
	raw_spin_unlock(&p->pi_lock);

	local_irq_enable();

	if (moved)
		notify_migration(src_cpu, arg->dest_cpu, false, p);

	return 0;
}

/*
 * sched_class::set_cpus_allowed must do the below, but is not required to
 * actually call this function.
 */
void set_cpus_allowed_common(struct task_struct *p, const struct cpumask *new_mask)
{
	cpumask_copy(&p->cpus_allowed, new_mask);
	p->nr_cpus_allowed = cpumask_weight(new_mask);
}

void do_set_cpus_allowed(struct task_struct *p, const struct cpumask *new_mask)
{
	struct rq *rq = task_rq(p);
	bool queued, running;

	lockdep_assert_held(&p->pi_lock);

	queued = task_on_rq_queued(p);
	running = task_current(rq, p);

	if (queued) {
		/*
		 * Because __kthread_bind() calls this on blocked tasks without
		 * holding rq->lock.
		 */
		lockdep_assert_held(&rq->lock);
		dequeue_task(rq, p, DEQUEUE_SAVE);
	}
	if (running)
		put_prev_task(rq, p);

	p->sched_class->set_cpus_allowed(p, new_mask);

	if (running)
		p->sched_class->set_curr_task(rq);
	if (queued)
		enqueue_task(rq, p, ENQUEUE_RESTORE);
}

/*
 * Change a given task's CPU affinity. Migrate the thread to a
 * proper CPU and schedule it away if the CPU it's executing on
 * is removed from the allowed bitmask.
 *
 * NOTE: the caller must have a valid reference to the task, the
 * task must not exit() & deallocate itself prematurely. The
 * call is not atomic; no spinlocks may be held.
 */
static int __set_cpus_allowed_ptr(struct task_struct *p,
				  const struct cpumask *new_mask, bool check)
{
	unsigned long flags;
	struct rq *rq;
	unsigned int dest_cpu;
	int ret = 0;
	cpumask_t allowed_mask;

	rq = task_rq_lock(p, &flags);

	/*
	 * Must re-check here, to close a race against __kthread_bind(),
	 * sched_setaffinity() is not guaranteed to observe the flag.
	 */
	if (check && (p->flags & PF_NO_SETAFFINITY)) {
		ret = -EINVAL;
		goto out;
	}

	if (cpumask_equal(&p->cpus_allowed, new_mask))
		goto out;

	cpumask_andnot(&allowed_mask, new_mask, cpu_isolated_mask);
	cpumask_and(&allowed_mask, &allowed_mask, cpu_active_mask);

	dest_cpu = cpumask_any(&allowed_mask);
	if (dest_cpu >= nr_cpu_ids) {
		cpumask_and(&allowed_mask, cpu_active_mask, new_mask);
		dest_cpu = cpumask_any(&allowed_mask);
		if (dest_cpu >= nr_cpu_ids) {
			ret = -EINVAL;
			goto out;
		}
	}

	do_set_cpus_allowed(p, new_mask);

	/* Can the task run on the task's current CPU? If so, we're done */
	if (cpumask_test_cpu(task_cpu(p), &allowed_mask))
		goto out;

	if (task_running(rq, p) || p->state == TASK_WAKING) {
		struct migration_arg arg = { p, dest_cpu };
		/* Need help from migration thread: drop lock and wait. */
		task_rq_unlock(rq, p, &flags);
		stop_one_cpu(cpu_of(rq), migration_cpu_stop, &arg);
		tlb_migrate_finish(p->mm);
		return 0;
	} else if (task_on_rq_queued(p)) {
		/*
		 * OK, since we're going to drop the lock immediately
		 * afterwards anyway.
		 */
		lockdep_unpin_lock(&rq->lock);
		rq = move_queued_task(rq, p, dest_cpu);
		lockdep_pin_lock(&rq->lock);
	}
out:
	task_rq_unlock(rq, p, &flags);

	return ret;
}

int set_cpus_allowed_ptr(struct task_struct *p, const struct cpumask *new_mask)
{
	return __set_cpus_allowed_ptr(p, new_mask, false);
}
EXPORT_SYMBOL_GPL(set_cpus_allowed_ptr);

void set_task_cpu(struct task_struct *p, unsigned int new_cpu)
{
#ifdef CONFIG_SCHED_DEBUG
	/*
	 * We should never call set_task_cpu() on a blocked task,
	 * ttwu() will sort out the placement.
	 */
	WARN_ON_ONCE(p->state != TASK_RUNNING && p->state != TASK_WAKING &&
			!p->on_rq);

	/*
	 * Migrating fair class task must have p->on_rq = TASK_ON_RQ_MIGRATING,
	 * because schedstat_wait_{start,end} rebase migrating task's wait_start
	 * time relying on p->on_rq.
	 */
	WARN_ON_ONCE(p->state == TASK_RUNNING &&
		     p->sched_class == &fair_sched_class &&
		     (p->on_rq && !task_on_rq_migrating(p)));

#ifdef CONFIG_LOCKDEP
	/*
	 * The caller should hold either p->pi_lock or rq->lock, when changing
	 * a task's CPU. ->pi_lock for waking tasks, rq->lock for runnable tasks.
	 *
	 * sched_move_task() holds both and thus holding either pins the cgroup,
	 * see task_group().
	 *
	 * Furthermore, all task_rq users should acquire both locks, see
	 * task_rq_lock().
	 */
	WARN_ON_ONCE(debug_locks && !(lockdep_is_held(&p->pi_lock) ||
				      lockdep_is_held(&task_rq(p)->lock)));
#endif
#endif

	trace_sched_migrate_task(p, new_cpu, pct_task_load(p));

	if (task_cpu(p) != new_cpu) {
		if (p->sched_class->migrate_task_rq)
			p->sched_class->migrate_task_rq(p);
		p->se.nr_migrations++;
		perf_event_task_migrate(p);

		fixup_busy_time(p, new_cpu);
	}

	__set_task_cpu(p, new_cpu);
}

static void __migrate_swap_task(struct task_struct *p, int cpu)
{
	if (task_on_rq_queued(p)) {
		struct rq *src_rq, *dst_rq;

		src_rq = task_rq(p);
		dst_rq = cpu_rq(cpu);

		p->on_rq = TASK_ON_RQ_MIGRATING;
		deactivate_task(src_rq, p, 0);
		p->on_rq = TASK_ON_RQ_MIGRATING;
		set_task_cpu(p, cpu);
		p->on_rq = TASK_ON_RQ_QUEUED;
		activate_task(dst_rq, p, 0);
		p->on_rq = TASK_ON_RQ_QUEUED;
		check_preempt_curr(dst_rq, p, 0);
	} else {
		/*
		 * Task isn't running anymore; make it appear like we migrated
		 * it before it went to sleep. This means on wakeup we make the
		 * previous cpu our targer instead of where it really is.
		 */
		p->wake_cpu = cpu;
	}
}

struct migration_swap_arg {
	struct task_struct *src_task, *dst_task;
	int src_cpu, dst_cpu;
};

static int migrate_swap_stop(void *data)
{
	struct migration_swap_arg *arg = data;
	struct rq *src_rq, *dst_rq;
	int ret = -EAGAIN;

	if (!cpu_active(arg->src_cpu) || !cpu_active(arg->dst_cpu))
		return -EAGAIN;

	src_rq = cpu_rq(arg->src_cpu);
	dst_rq = cpu_rq(arg->dst_cpu);

	double_raw_lock(&arg->src_task->pi_lock,
			&arg->dst_task->pi_lock);
	double_rq_lock(src_rq, dst_rq);

	if (task_cpu(arg->dst_task) != arg->dst_cpu)
		goto unlock;

	if (task_cpu(arg->src_task) != arg->src_cpu)
		goto unlock;

	if (!cpumask_test_cpu(arg->dst_cpu, tsk_cpus_allowed(arg->src_task)))
		goto unlock;

	if (!cpumask_test_cpu(arg->src_cpu, tsk_cpus_allowed(arg->dst_task)))
		goto unlock;

	__migrate_swap_task(arg->src_task, arg->dst_cpu);
	__migrate_swap_task(arg->dst_task, arg->src_cpu);

	ret = 0;

unlock:
	double_rq_unlock(src_rq, dst_rq);
	raw_spin_unlock(&arg->dst_task->pi_lock);
	raw_spin_unlock(&arg->src_task->pi_lock);

	return ret;
}

/*
 * Cross migrate two tasks
 */
int migrate_swap(struct task_struct *cur, struct task_struct *p)
{
	struct migration_swap_arg arg;
	int ret = -EINVAL;

	arg = (struct migration_swap_arg){
		.src_task = cur,
		.src_cpu = task_cpu(cur),
		.dst_task = p,
		.dst_cpu = task_cpu(p),
	};

	if (arg.src_cpu == arg.dst_cpu)
		goto out;

	/*
	 * These three tests are all lockless; this is OK since all of them
	 * will be re-checked with proper locks held further down the line.
	 */
	if (!cpu_active(arg.src_cpu) || !cpu_active(arg.dst_cpu))
		goto out;

	if (!cpumask_test_cpu(arg.dst_cpu, tsk_cpus_allowed(arg.src_task)))
		goto out;

	if (!cpumask_test_cpu(arg.src_cpu, tsk_cpus_allowed(arg.dst_task)))
		goto out;

	trace_sched_swap_numa(cur, arg.src_cpu, p, arg.dst_cpu);
	ret = stop_two_cpus(arg.dst_cpu, arg.src_cpu, migrate_swap_stop, &arg);

out:
	return ret;
}

/*
 * wait_task_inactive - wait for a thread to unschedule.
 *
 * If @match_state is nonzero, it's the @p->state value just checked and
 * not expected to change.  If it changes, i.e. @p might have woken up,
 * then return zero.  When we succeed in waiting for @p to be off its CPU,
 * we return a positive number (its total switch count).  If a second call
 * a short while later returns the same number, the caller can be sure that
 * @p has remained unscheduled the whole time.
 *
 * The caller must ensure that the task *will* unschedule sometime soon,
 * else this function might spin for a *long* time. This function can't
 * be called with interrupts off, or it may introduce deadlock with
 * smp_call_function() if an IPI is sent by the same process we are
 * waiting to become inactive.
 */
unsigned long wait_task_inactive(struct task_struct *p, long match_state)
{
	unsigned long flags;
	int running, queued;
	unsigned long ncsw;
	struct rq *rq;

	for (;;) {
		/*
		 * We do the initial early heuristics without holding
		 * any task-queue locks at all. We'll only try to get
		 * the runqueue lock when things look like they will
		 * work out!
		 */
		rq = task_rq(p);

		/*
		 * If the task is actively running on another CPU
		 * still, just relax and busy-wait without holding
		 * any locks.
		 *
		 * NOTE! Since we don't hold any locks, it's not
		 * even sure that "rq" stays as the right runqueue!
		 * But we don't care, since "task_running()" will
		 * return false if the runqueue has changed and p
		 * is actually now running somewhere else!
		 */
		while (task_running(rq, p)) {
			if (match_state && unlikely(p->state != match_state))
				return 0;
			cpu_relax();
		}

		/*
		 * Ok, time to look more closely! We need the rq
		 * lock now, to be *sure*. If we're wrong, we'll
		 * just go back and repeat.
		 */
		rq = task_rq_lock(p, &flags);
		trace_sched_wait_task(p);
		running = task_running(rq, p);
		queued = task_on_rq_queued(p);
		ncsw = 0;
		if (!match_state || p->state == match_state)
			ncsw = p->nvcsw | LONG_MIN; /* sets MSB */
		task_rq_unlock(rq, p, &flags);

		/*
		 * If it changed from the expected state, bail out now.
		 */
		if (unlikely(!ncsw))
			break;

		/*
		 * Was it really running after all now that we
		 * checked with the proper locks actually held?
		 *
		 * Oops. Go back and try again..
		 */
		if (unlikely(running)) {
			cpu_relax();
			continue;
		}

		/*
		 * It's not enough that it's not actively running,
		 * it must be off the runqueue _entirely_, and not
		 * preempted!
		 *
		 * So if it was still runnable (but just not actively
		 * running right now), it's preempted, and we should
		 * yield - it could be a while.
		 */
		if (unlikely(queued)) {
			ktime_t to = ktime_set(0, NSEC_PER_MSEC);

			set_current_state(TASK_UNINTERRUPTIBLE);
			schedule_hrtimeout(&to, HRTIMER_MODE_REL);
			continue;
		}

		/*
		 * Ahh, all good. It wasn't running, and it wasn't
		 * runnable, which means that it will never become
		 * running in the future either. We're all done!
		 */
		break;
	}

	return ncsw;
}

/***
 * kick_process - kick a running thread to enter/exit the kernel
 * @p: the to-be-kicked thread
 *
 * Cause a process which is running on another CPU to enter
 * kernel-mode, without any delay. (to get signals handled.)
 *
 * NOTE: this function doesn't have to take the runqueue lock,
 * because all it wants to ensure is that the remote task enters
 * the kernel. If the IPI races and the task has been migrated
 * to another CPU then no harm is done and the purpose has been
 * achieved as well.
 */
void kick_process(struct task_struct *p)
{
	int cpu;

	preempt_disable();
	cpu = task_cpu(p);
	if ((cpu != smp_processor_id()) && task_curr(p))
		smp_send_reschedule(cpu);
	preempt_enable();
}
EXPORT_SYMBOL_GPL(kick_process);

/*
 * ->cpus_allowed is protected by both rq->lock and p->pi_lock
 */
static int select_fallback_rq(int cpu, struct task_struct *p, bool allow_iso)
{
	int nid = cpu_to_node(cpu);
	const struct cpumask *nodemask = NULL;
	enum { cpuset, possible, fail, bug } state = cpuset;
	int dest_cpu;
	int isolated_candidate = -1;

	/*
	 * If the node that the cpu is on has been offlined, cpu_to_node()
	 * will return -1. There is no cpu on the node, and we should
	 * select the cpu on the other node.
	 */
	if (nid != -1) {
		nodemask = cpumask_of_node(nid);

		/* Look for allowed, online CPU in same node. */
		for_each_cpu(dest_cpu, nodemask) {
			if (!cpu_online(dest_cpu))
				continue;
			if (!cpu_active(dest_cpu))
				continue;
			if (cpu_isolated(dest_cpu))
				continue;
			if (cpumask_test_cpu(dest_cpu, tsk_cpus_allowed(p)))
				return dest_cpu;
		}
	}

	for (;;) {
		/* Any allowed, online CPU? */
		for_each_cpu(dest_cpu, tsk_cpus_allowed(p)) {
			if (!cpu_online(dest_cpu))
				continue;
			if (!cpu_active(dest_cpu))
				continue;
			if (cpu_isolated(dest_cpu)) {
				if (allow_iso)
					isolated_candidate = dest_cpu;
				continue;
			}
			goto out;
		}

		if (isolated_candidate != -1) {
			dest_cpu = isolated_candidate;
			goto out;
		}

		/* No more Mr. Nice Guy. */
		switch (state) {
		case cpuset:
			if (IS_ENABLED(CONFIG_CPUSETS)) {
				cpuset_cpus_allowed_fallback(p);
				state = possible;
				break;
			}
			/* fall-through */
		case possible:
			do_set_cpus_allowed(p, cpu_possible_mask);
			state = fail;
			break;

		case fail:
			allow_iso = true;
			state = bug;
			break;

		case bug:
			BUG();
			break;
		}
	}

out:
	if (state != cpuset) {
		/*
		 * Don't tell them about moving exiting tasks or
		 * kernel threads (both mm NULL), since they never
		 * leave kernel.
		 */
		if (p->mm && printk_ratelimit()) {
			printk_deferred("process %d (%s) no longer affine to cpu%d\n",
					task_pid_nr(p), p->comm, cpu);
		}
	}

	return dest_cpu;
}

/*
 * The caller (fork, wakeup) owns p->pi_lock, ->cpus_allowed is stable.
 */
static inline
int select_task_rq(struct task_struct *p, int cpu, int sd_flags, int wake_flags,
		   int sibling_count_hint)
{
	bool allow_isolated = (p->flags & PF_KTHREAD);

	lockdep_assert_held(&p->pi_lock);

	if (p->nr_cpus_allowed > 1)
		cpu = p->sched_class->select_task_rq(p, cpu, sd_flags, wake_flags,
						     sibling_count_hint);

	/*
	 * In order not to call set_task_cpu() on a blocking task we need
	 * to rely on ttwu() to place the task on a valid ->cpus_allowed
	 * cpu.
	 *
	 * Since this is common to all placement strategies, this lives here.
	 *
	 * [ this allows ->select_task() to simply return task_cpu(p) and
	 *   not worry about this generic constraint ]
	 */
	if (unlikely(!cpumask_test_cpu(cpu, tsk_cpus_allowed(p)) ||
		     !cpu_online(cpu)) ||
		     (cpu_isolated(cpu) && !allow_isolated))
		cpu = select_fallback_rq(task_cpu(p), p, allow_isolated);

	return cpu;
}

void update_avg(u64 *avg, u64 sample)
{
	s64 diff = sample - *avg;
	*avg += diff >> 3;
}

#else

static inline int __set_cpus_allowed_ptr(struct task_struct *p,
					 const struct cpumask *new_mask, bool check)
{
	return set_cpus_allowed_ptr(p, new_mask);
}

#endif /* CONFIG_SMP */

static void
ttwu_stat(struct task_struct *p, int cpu, int wake_flags)
{
#ifdef CONFIG_SCHEDSTATS
	struct rq *rq = this_rq();

#ifdef CONFIG_SMP
	int this_cpu = smp_processor_id();

	if (cpu == this_cpu) {
		schedstat_inc(rq, ttwu_local);
		schedstat_inc(p, se.statistics.nr_wakeups_local);
	} else {
		struct sched_domain *sd;

		schedstat_inc(p, se.statistics.nr_wakeups_remote);
		rcu_read_lock();
		for_each_domain(this_cpu, sd) {
			if (cpumask_test_cpu(cpu, sched_domain_span(sd))) {
				schedstat_inc(sd, ttwu_wake_remote);
				break;
			}
		}
		rcu_read_unlock();
	}

	if (wake_flags & WF_MIGRATED)
		schedstat_inc(p, se.statistics.nr_wakeups_migrate);

#endif /* CONFIG_SMP */

	schedstat_inc(rq, ttwu_count);
	schedstat_inc(p, se.statistics.nr_wakeups);

	if (wake_flags & WF_SYNC)
		schedstat_inc(p, se.statistics.nr_wakeups_sync);

#endif /* CONFIG_SCHEDSTATS */
}

static inline void ttwu_activate(struct rq *rq, struct task_struct *p, int en_flags)
{
	activate_task(rq, p, en_flags);
	p->on_rq = TASK_ON_RQ_QUEUED;

	/* if a worker is waking up, notify workqueue */
	if (p->flags & PF_WQ_WORKER)
		wq_worker_waking_up(p, cpu_of(rq));
}

/*
 * Mark the task runnable and perform wakeup-preemption.
 */
static void
ttwu_do_wakeup(struct rq *rq, struct task_struct *p, int wake_flags)
{
	check_preempt_curr(rq, p, wake_flags);

	p->state = TASK_RUNNING;
	trace_sched_wakeup(p);

#ifdef CONFIG_SMP
	if (p->sched_class->task_woken) {
		/*
		 * Our task @p is fully woken up and running; so its safe to
		 * drop the rq->lock, hereafter rq is only used for statistics.
		 */
		lockdep_unpin_lock(&rq->lock);
		p->sched_class->task_woken(rq, p);
		lockdep_pin_lock(&rq->lock);
	}

	if (rq->idle_stamp) {
		u64 delta = rq_clock(rq) - rq->idle_stamp;
		u64 max = 2*rq->max_idle_balance_cost;

		update_avg(&rq->avg_idle, delta);

		if (rq->avg_idle > max)
			rq->avg_idle = max;

		rq->idle_stamp = 0;
	}
#endif
}

static void
ttwu_do_activate(struct rq *rq, struct task_struct *p, int wake_flags)
{
	lockdep_assert_held(&rq->lock);

#ifdef CONFIG_SMP
	if (p->sched_contributes_to_load)
		rq->nr_uninterruptible--;
#endif

	ttwu_activate(rq, p, ENQUEUE_WAKEUP | ENQUEUE_WAKING);
	ttwu_do_wakeup(rq, p, wake_flags);
}

/*
 * Called in case the task @p isn't fully descheduled from its runqueue,
 * in this case we must do a remote wakeup. Its a 'light' wakeup though,
 * since all we need to do is flip p->state to TASK_RUNNING, since
 * the task is still ->on_rq.
 */
static int ttwu_remote(struct task_struct *p, int wake_flags)
{
	struct rq *rq;
	int ret = 0;

	rq = __task_rq_lock(p);
	if (task_on_rq_queued(p)) {
		/* check_preempt_curr() may use rq clock */
		update_rq_clock(rq);
		ttwu_do_wakeup(rq, p, wake_flags);
		ret = 1;
	}
	__task_rq_unlock(rq);

	return ret;
}

#ifdef CONFIG_SMP
void sched_ttwu_pending(void)
{
	struct rq *rq = this_rq();
	struct llist_node *llist = llist_del_all(&rq->wake_list);
	struct task_struct *p;
	unsigned long flags;

	if (!llist)
		return;

	raw_spin_lock_irqsave(&rq->lock, flags);
	lockdep_pin_lock(&rq->lock);

	while (llist) {
		p = llist_entry(llist, struct task_struct, wake_entry);
		llist = llist_next(llist);
		ttwu_do_activate(rq, p, 0);
	}

	lockdep_unpin_lock(&rq->lock);
	raw_spin_unlock_irqrestore(&rq->lock, flags);
}

void scheduler_ipi(void)
{
	int cpu = smp_processor_id();

	/*
	 * Fold TIF_NEED_RESCHED into the preempt_count; anybody setting
	 * TIF_NEED_RESCHED remotely (for the first time) will also send
	 * this IPI.
	 */
	preempt_fold_need_resched();

	if (llist_empty(&this_rq()->wake_list) && !got_nohz_idle_kick() &&
							!got_boost_kick())
		return;

	if (got_boost_kick()) {
		struct rq *rq = cpu_rq(cpu);

		if (rq->curr->sched_class == &fair_sched_class)
			check_for_migration(rq, rq->curr);
		clear_boost_kick(cpu);
	}

	/*
	 * Not all reschedule IPI handlers call irq_enter/irq_exit, since
	 * traditionally all their work was done from the interrupt return
	 * path. Now that we actually do some work, we need to make sure
	 * we do call them.
	 *
	 * Some archs already do call them, luckily irq_enter/exit nest
	 * properly.
	 *
	 * Arguably we should visit all archs and update all handlers,
	 * however a fair share of IPIs are still resched only so this would
	 * somewhat pessimize the simple resched case.
	 */
	irq_enter();
	sched_ttwu_pending();

	/*
	 * Check if someone kicked us for doing the nohz idle load balance.
	 */
	if (unlikely(got_nohz_idle_kick()) && !cpu_isolated(cpu)) {
		this_rq()->idle_balance = 1;
		raise_softirq_irqoff(SCHED_SOFTIRQ);
	}
	irq_exit();
}

static void ttwu_queue_remote(struct task_struct *p, int cpu)
{
	struct rq *rq = cpu_rq(cpu);

	if (llist_add(&p->wake_entry, &cpu_rq(cpu)->wake_list)) {
		if (!set_nr_if_polling(rq->idle))
			smp_send_reschedule(cpu);
		else
			trace_sched_wake_idle_without_ipi(cpu);
	}
}

void wake_up_if_idle(int cpu)
{
	struct rq *rq = cpu_rq(cpu);
	unsigned long flags;

	rcu_read_lock();

	if (!is_idle_task(rcu_dereference(rq->curr)))
		goto out;

	if (set_nr_if_polling(rq->idle)) {
		trace_sched_wake_idle_without_ipi(cpu);
	} else {
		raw_spin_lock_irqsave(&rq->lock, flags);
		if (is_idle_task(rq->curr))
			smp_send_reschedule(cpu);
		/* Else cpu is not in idle, do nothing here */
		raw_spin_unlock_irqrestore(&rq->lock, flags);
	}

out:
	rcu_read_unlock();
}

bool cpus_share_cache(int this_cpu, int that_cpu)
{
	return per_cpu(sd_llc_id, this_cpu) == per_cpu(sd_llc_id, that_cpu);
}
#endif /* CONFIG_SMP */

static void ttwu_queue(struct task_struct *p, int cpu)
{
	struct rq *rq = cpu_rq(cpu);

#if defined(CONFIG_SMP)
	if (sched_feat(TTWU_QUEUE) && !cpus_share_cache(smp_processor_id(), cpu)) {
		sched_clock_cpu(cpu); /* sync clocks x-cpu */
		ttwu_queue_remote(p, cpu);
		return;
	}
#endif

	raw_spin_lock(&rq->lock);
	lockdep_pin_lock(&rq->lock);
	ttwu_do_activate(rq, p, 0);
	lockdep_unpin_lock(&rq->lock);
	raw_spin_unlock(&rq->lock);
}

/**
 * try_to_wake_up - wake up a thread
 * @p: the thread to be awakened
 * @state: the mask of task states that can be woken
 * @wake_flags: wake modifier flags (WF_*)
 * @sibling_count_hint: A hint at the number of threads that are being woken up
 *                      in this event.
 *
 * Put it on the run-queue if it's not already there. The "current"
 * thread is always on the run-queue (except when the actual
 * re-schedule is in progress), and as such you're allowed to do
 * the simpler "current->state = TASK_RUNNING" to mark yourself
 * runnable without the overhead of this.
 *
 * Return: %true if @p was woken up, %false if it was already running.
 * or @state didn't match @p's state.
 */
static int
try_to_wake_up(struct task_struct *p, unsigned int state, int wake_flags,
	       int sibling_count_hint)
{
	unsigned long flags;
	int cpu, src_cpu, success = 0;
#ifdef CONFIG_SMP
	unsigned int old_load;
	struct rq *rq;
	u64 wallclock;
	struct related_thread_group *grp = NULL;
#endif
	bool freq_notif_allowed = !(wake_flags & WF_NO_NOTIFIER);
	bool check_group = false;

	wake_flags &= ~WF_NO_NOTIFIER;

	/*
	 * If we are going to wake up a thread waiting for CONDITION we
	 * need to ensure that CONDITION=1 done by the caller can not be
	 * reordered with p->state check below. This pairs with mb() in
	 * set_current_state() the waiting thread does.
	 */
	smp_mb__before_spinlock();
	raw_spin_lock_irqsave(&p->pi_lock, flags);
	src_cpu = cpu = task_cpu(p);

	if (!(p->state & state))
		goto out;

	trace_sched_waking(p);

	success = 1; /* we're going to change ->state */

	/*
	 * Ensure we load p->on_rq _after_ p->state, otherwise it would
	 * be possible to, falsely, observe p->on_rq == 0 and get stuck
	 * in smp_cond_load_acquire() below.
	 *
	 * sched_ttwu_pending()                 try_to_wake_up()
	 *   [S] p->on_rq = 1;                  [L] P->state
	 *       UNLOCK rq->lock  -----.
	 *                              \
	 *				 +---   RMB
	 * schedule()                   /
	 *       LOCK rq->lock    -----'
	 *       UNLOCK rq->lock
	 *
	 * [task p]
	 *   [S] p->state = UNINTERRUPTIBLE     [L] p->on_rq
	 *
	 * Pairs with the UNLOCK+LOCK on rq->lock from the
	 * last wakeup of our task and the schedule that got our task
	 * current.
	 */
	smp_rmb();
	if (p->on_rq && ttwu_remote(p, wake_flags))
		goto stat;

#ifdef CONFIG_SMP
	/*
	 * Ensure we load p->on_cpu _after_ p->on_rq, otherwise it would be
	 * possible to, falsely, observe p->on_cpu == 0.
	 *
	 * One must be running (->on_cpu == 1) in order to remove oneself
	 * from the runqueue.
	 *
	 *  [S] ->on_cpu = 1;	[L] ->on_rq
	 *      UNLOCK rq->lock
	 *			RMB
	 *      LOCK   rq->lock
	 *  [S] ->on_rq = 0;    [L] ->on_cpu
	 *
	 * Pairs with the full barrier implied in the UNLOCK+LOCK on rq->lock
	 * from the consecutive calls to schedule(); the first switching to our
	 * task, the second putting it to sleep.
	 */
	smp_rmb();

	/*
	 * If the owning (remote) cpu is still in the middle of schedule() with
	 * this task as prev, wait until its done referencing the task.
	 */
	while (p->on_cpu)
		cpu_relax();
	/*
	 * Combined with the control dependency above, we have an effective
	 * smp_load_acquire() without the need for full barriers.
	 *
	 * Pairs with the smp_store_release() in finish_lock_switch().
	 *
	 * This ensures that tasks getting woken will be fully ordered against
	 * their previous state and preserve Program Order.
	 */
	smp_rmb();

	rq = cpu_rq(task_cpu(p));

	raw_spin_lock(&rq->lock);
	old_load = task_load(p);
	wallclock = sched_ktime_clock();
	update_task_ravg(rq->curr, rq, TASK_UPDATE, wallclock, 0);
	update_task_ravg(p, rq, TASK_WAKE, wallclock, 0);
	raw_spin_unlock(&rq->lock);

	rcu_read_lock();
	grp = task_related_thread_group(p);
	if (update_preferred_cluster(grp, p, old_load))
		set_preferred_cluster(grp);
	rcu_read_unlock();
	check_group = grp != NULL;

	p->sched_contributes_to_load = !!task_contributes_to_load(p);
	p->state = TASK_WAKING;

	if (p->sched_class->task_waking)
		p->sched_class->task_waking(p);

<<<<<<< HEAD
	cpu = select_task_rq(p, p->wake_cpu, SD_BALANCE_WAKE, wake_flags);

	/* Refresh src_cpu as it could have changed since we last read it */
	src_cpu = task_cpu(p);
	if (src_cpu != cpu) {
=======
	cpu = select_task_rq(p, p->wake_cpu, SD_BALANCE_WAKE, wake_flags,
			     sibling_count_hint);
	if (task_cpu(p) != cpu) {
>>>>>>> ceee5bdd
		wake_flags |= WF_MIGRATED;
		set_task_cpu(p, cpu);
	}

	note_task_waking(p, wallclock);
#endif /* CONFIG_SMP */
	ttwu_queue(p, cpu);
stat:
	ttwu_stat(p, cpu, wake_flags);
out:
	raw_spin_unlock_irqrestore(&p->pi_lock, flags);

	if (freq_notif_allowed) {
		if (!same_freq_domain(src_cpu, cpu)) {
			check_for_freq_change(cpu_rq(cpu),
						false, check_group);
			check_for_freq_change(cpu_rq(src_cpu),
						false, check_group);
		} else if (success) {
			check_for_freq_change(cpu_rq(cpu), true, false);
		}
	}

	return success;
}

/**
 * try_to_wake_up_local - try to wake up a local task with rq lock held
 * @p: the thread to be awakened
 *
 * Put @p on the run-queue if it's not already there. The caller must
 * ensure that this_rq() is locked, @p is bound to this_rq() and not
 * the current task.
 */
static void try_to_wake_up_local(struct task_struct *p)
{
	struct rq *rq = task_rq(p);

	if (rq != this_rq() || p == current) {
		printk_deferred("%s: Failed to wakeup task %d (%s), rq = %p,"
				" this_rq = %p, p = %p, current = %p\n",
			__func__, task_pid_nr(p), p->comm, rq,
			this_rq(), p, current);
		return;
	}

	lockdep_assert_held(&rq->lock);

	if (!raw_spin_trylock(&p->pi_lock)) {
		/*
		 * This is OK, because current is on_cpu, which avoids it being
		 * picked for load-balance and preemption/IRQs are still
		 * disabled avoiding further scheduler activity on it and we've
		 * not yet picked a replacement task.
		 */
		lockdep_unpin_lock(&rq->lock);
		raw_spin_unlock(&rq->lock);
		raw_spin_lock(&p->pi_lock);
		raw_spin_lock(&rq->lock);
		lockdep_pin_lock(&rq->lock);
	}

	if (!(p->state & TASK_NORMAL))
		goto out;

	trace_sched_waking(p);

	if (!task_on_rq_queued(p)) {
		u64 wallclock = sched_ktime_clock();

		update_task_ravg(rq->curr, rq, TASK_UPDATE, wallclock, 0);
		update_task_ravg(p, rq, TASK_WAKE, wallclock, 0);
		ttwu_activate(rq, p, ENQUEUE_WAKEUP);
		note_task_waking(p, wallclock);
	}

	ttwu_do_wakeup(rq, p, 0);
	ttwu_stat(p, smp_processor_id(), 0);
out:
	raw_spin_unlock(&p->pi_lock);
	/* Todo : Send cpufreq notifier */
}

/**
 * wake_up_process - Wake up a specific process
 * @p: The process to be woken up.
 *
 * Attempt to wake up the nominated process and move it to the set of runnable
 * processes.
 *
 * Return: 1 if the process was woken up, 0 if it was already running.
 *
 * It may be assumed that this function implies a write memory barrier before
 * changing the task state if and only if any tasks are woken up.
 */
int wake_up_process(struct task_struct *p)
{
	return try_to_wake_up(p, TASK_NORMAL, 0, 1);
}
EXPORT_SYMBOL(wake_up_process);

/**
 * wake_up_process_no_notif - Wake up a specific process without notifying
 * governor
 * @p: The process to be woken up.
 *
 * Attempt to wake up the nominated process and move it to the set of runnable
 * processes.
 *
 * Return: 1 if the process was woken up, 0 if it was already running.
 *
 * It may be assumed that this function implies a write memory barrier before
 * changing the task state if and only if any tasks are woken up.
 */
int wake_up_process_no_notif(struct task_struct *p)
{
	WARN_ON(task_is_stopped_or_traced(p));
	return try_to_wake_up(p, TASK_NORMAL, WF_NO_NOTIFIER);
}
EXPORT_SYMBOL(wake_up_process_no_notif);

int wake_up_state(struct task_struct *p, unsigned int state)
{
	return try_to_wake_up(p, state, 0, 1);
}

/*
 * This function clears the sched_dl_entity static params.
 */
void __dl_clear_params(struct task_struct *p)
{
	struct sched_dl_entity *dl_se = &p->dl;

	dl_se->dl_runtime = 0;
	dl_se->dl_deadline = 0;
	dl_se->dl_period = 0;
	dl_se->flags = 0;
	dl_se->dl_bw = 0;

	dl_se->dl_throttled = 0;
	dl_se->dl_new = 1;
	dl_se->dl_yielded = 0;
}

#ifdef CONFIG_SCHED_HMP
/*
 * sched_exit() - Set EXITING_TASK_MARKER in task's ravg.demand field
 *
 * Stop accounting (exiting) task's future cpu usage
 *
 * We need this so that reset_all_windows_stats() can function correctly.
 * reset_all_window_stats() depends on do_each_thread/for_each_thread task
 * iterators to reset *all* task's statistics. Exiting tasks however become
 * invisible to those iterators. sched_exit() is called on a exiting task prior
 * to being removed from task_list, which will let reset_all_window_stats()
 * function correctly.
 */
void sched_exit(struct task_struct *p)
{
	unsigned long flags;
	struct rq *rq;
	u64 wallclock;

	sched_set_group_id(p, 0);

	rq = task_rq_lock(p, &flags);

	/* rq->curr == p */
	wallclock = sched_ktime_clock();
	update_task_ravg(rq->curr, rq, TASK_UPDATE, wallclock, 0);
	dequeue_task(rq, p, 0);
	reset_task_stats(p);
	p->ravg.mark_start = wallclock;
	p->ravg.sum_history[0] = EXITING_TASK_MARKER;
	free_task_load_ptrs(p);

	enqueue_task(rq, p, 0);
	clear_ed_task(p, rq);
	task_rq_unlock(rq, p, &flags);
}
#endif /* CONFIG_SCHED_HMP */

/*
 * Perform scheduler related setup for a newly forked process p.
 * p is forked by current.
 *
 * __sched_fork() is basic setup used by init_idle() too:
 */
static void __sched_fork(unsigned long clone_flags, struct task_struct *p)
{
	p->on_rq			= 0;

	p->se.on_rq			= 0;
	p->se.exec_start		= 0;
	p->se.sum_exec_runtime		= 0;
	p->se.prev_sum_exec_runtime	= 0;
	p->se.nr_migrations		= 0;
	p->se.vruntime			= 0;
<<<<<<< HEAD
=======
#ifdef CONFIG_SCHED_WALT
	p->last_sleep_ts		= 0;
#endif
>>>>>>> ceee5bdd

	INIT_LIST_HEAD(&p->se.group_node);

#ifdef CONFIG_FAIR_GROUP_SCHED
	p->se.cfs_rq			= NULL;
#endif

#ifdef CONFIG_SCHEDSTATS
	memset(&p->se.statistics, 0, sizeof(p->se.statistics));
#endif

	RB_CLEAR_NODE(&p->dl.rb_node);
	init_dl_task_timer(&p->dl);
	__dl_clear_params(p);

	INIT_LIST_HEAD(&p->rt.run_list);
	p->rt.timeout		= 0;
	p->rt.time_slice	= sched_rr_timeslice;
	p->rt.on_rq		= 0;
	p->rt.on_list		= 0;

#ifdef CONFIG_PREEMPT_NOTIFIERS
	INIT_HLIST_HEAD(&p->preempt_notifiers);
#endif

#ifdef CONFIG_NUMA_BALANCING
	if (p->mm && atomic_read(&p->mm->mm_users) == 1) {
		p->mm->numa_next_scan = jiffies + msecs_to_jiffies(sysctl_numa_balancing_scan_delay);
		p->mm->numa_scan_seq = 0;
	}

	if (clone_flags & CLONE_VM)
		p->numa_preferred_nid = current->numa_preferred_nid;
	else
		p->numa_preferred_nid = -1;

	p->node_stamp = 0ULL;
	p->numa_scan_seq = p->mm ? p->mm->numa_scan_seq : 0;
	p->numa_scan_period = sysctl_numa_balancing_scan_delay;
	p->numa_work.next = &p->numa_work;
	p->numa_faults = NULL;
	p->last_task_numa_placement = 0;
	p->last_sum_exec_runtime = 0;

	p->numa_group = NULL;
#endif /* CONFIG_NUMA_BALANCING */
}

DEFINE_STATIC_KEY_FALSE(sched_numa_balancing);

#ifdef CONFIG_NUMA_BALANCING

void set_numabalancing_state(bool enabled)
{
	if (enabled)
		static_branch_enable(&sched_numa_balancing);
	else
		static_branch_disable(&sched_numa_balancing);
}

#ifdef CONFIG_PROC_SYSCTL
int sysctl_numa_balancing(struct ctl_table *table, int write,
			 void __user *buffer, size_t *lenp, loff_t *ppos)
{
	struct ctl_table t;
	int err;
	int state = static_branch_likely(&sched_numa_balancing);

	if (write && !capable(CAP_SYS_ADMIN))
		return -EPERM;

	t = *table;
	t.data = &state;
	err = proc_dointvec_minmax(&t, write, buffer, lenp, ppos);
	if (err < 0)
		return err;
	if (write)
		set_numabalancing_state(state);
	return err;
}
#endif
#endif

/*
 * fork()/clone()-time setup:
 */
int sched_fork(unsigned long clone_flags, struct task_struct *p)
{
	unsigned long flags;
	int cpu;

	init_new_task_load(p, false);
	cpu = get_cpu();

	__sched_fork(clone_flags, p);
	/*
	 * We mark the process as NEW here. This guarantees that
	 * nobody will actually run it, and a signal or other external
	 * event cannot wake it up and insert it on the runqueue either.
	 */
	p->state = TASK_NEW;

	/*
	 * Make sure we do not leak PI boosting priority to the child.
	 */
	p->prio = current->normal_prio;

	/*
	 * Revert to default priority/policy on fork if requested.
	 */
	if (unlikely(p->sched_reset_on_fork)) {
		if (task_has_dl_policy(p) || task_has_rt_policy(p)) {
			p->policy = SCHED_NORMAL;
			p->static_prio = NICE_TO_PRIO(0);
			p->rt_priority = 0;
		} else if (PRIO_TO_NICE(p->static_prio) < 0)
			p->static_prio = NICE_TO_PRIO(0);

		p->prio = p->normal_prio = __normal_prio(p);
		set_load_weight(p);

		/*
		 * We don't need the reset flag anymore after the fork. It has
		 * fulfilled its duty:
		 */
		p->sched_reset_on_fork = 0;
	}

	if (dl_prio(p->prio)) {
		put_cpu();
		return -EAGAIN;
	} else if (rt_prio(p->prio)) {
		p->sched_class = &rt_sched_class;
	} else {
		p->sched_class = &fair_sched_class;
	}

	init_entity_runnable_average(&p->se);

	/*
	 * The child is not yet in the pid-hash so no cgroup attach races,
	 * and the cgroup is pinned to this child due to cgroup_fork()
	 * is ran before sched_fork().
	 *
	 * Silence PROVE_RCU.
	 */
	raw_spin_lock_irqsave(&p->pi_lock, flags);
	/*
	 * We're setting the cpu for the first time, we don't migrate,
	 * so use __set_task_cpu().
	 */
	__set_task_cpu(p, cpu);
	if (p->sched_class->task_fork)
		p->sched_class->task_fork(p);
	raw_spin_unlock_irqrestore(&p->pi_lock, flags);

#ifdef CONFIG_SCHED_INFO
	if (likely(sched_info_on()))
		memset(&p->sched_info, 0, sizeof(p->sched_info));
#endif
#if defined(CONFIG_SMP)
	p->on_cpu = 0;
#endif
	init_task_preempt_count(p);
#ifdef CONFIG_SMP
	plist_node_init(&p->pushable_tasks, MAX_PRIO);
	RB_CLEAR_NODE(&p->pushable_dl_tasks);
#endif

	put_cpu();
	return 0;
}

unsigned long to_ratio(u64 period, u64 runtime)
{
	if (runtime == RUNTIME_INF)
		return 1ULL << 20;

	/*
	 * Doing this here saves a lot of checks in all
	 * the calling paths, and returning zero seems
	 * safe for them anyway.
	 */
	if (period == 0)
		return 0;

	return div64_u64(runtime << 20, period);
}

#ifdef CONFIG_SMP
inline struct dl_bw *dl_bw_of(int i)
{
	RCU_LOCKDEP_WARN(!rcu_read_lock_sched_held(),
			 "sched RCU must be held");
	return &cpu_rq(i)->rd->dl_bw;
}

static inline int dl_bw_cpus(int i)
{
	struct root_domain *rd = cpu_rq(i)->rd;
	int cpus = 0;

	RCU_LOCKDEP_WARN(!rcu_read_lock_sched_held(),
			 "sched RCU must be held");
	for_each_cpu_and(i, rd->span, cpu_active_mask)
		cpus++;

	return cpus;
}
#else
inline struct dl_bw *dl_bw_of(int i)
{
	return &cpu_rq(i)->dl.dl_bw;
}

static inline int dl_bw_cpus(int i)
{
	return 1;
}
#endif

/*
 * We must be sure that accepting a new task (or allowing changing the
 * parameters of an existing one) is consistent with the bandwidth
 * constraints. If yes, this function also accordingly updates the currently
 * allocated bandwidth to reflect the new situation.
 *
 * This function is called while holding p's rq->lock.
 *
 * XXX we should delay bw change until the task's 0-lag point, see
 * __setparam_dl().
 */
static int dl_overflow(struct task_struct *p, int policy,
		       const struct sched_attr *attr)
{

	struct dl_bw *dl_b = dl_bw_of(task_cpu(p));
	u64 period = attr->sched_period ?: attr->sched_deadline;
	u64 runtime = attr->sched_runtime;
	u64 new_bw = dl_policy(policy) ? to_ratio(period, runtime) : 0;
	int cpus, err = -1;

	if (new_bw == p->dl.dl_bw)
		return 0;

	/*
	 * Either if a task, enters, leave, or stays -deadline but changes
	 * its parameters, we may need to update accordingly the total
	 * allocated bandwidth of the container.
	 */
	raw_spin_lock(&dl_b->lock);
	cpus = dl_bw_cpus(task_cpu(p));
	if (dl_policy(policy) && !task_has_dl_policy(p) &&
	    !__dl_overflow(dl_b, cpus, 0, new_bw)) {
		__dl_add(dl_b, new_bw);
		err = 0;
	} else if (dl_policy(policy) && task_has_dl_policy(p) &&
		   !__dl_overflow(dl_b, cpus, p->dl.dl_bw, new_bw)) {
		__dl_clear(dl_b, p->dl.dl_bw);
		__dl_add(dl_b, new_bw);
		err = 0;
	} else if (!dl_policy(policy) && task_has_dl_policy(p)) {
		__dl_clear(dl_b, p->dl.dl_bw);
		err = 0;
	}
	raw_spin_unlock(&dl_b->lock);

	return err;
}

extern void init_dl_bw(struct dl_bw *dl_b);

/*
 * wake_up_new_task - wake up a newly created task for the first time.
 *
 * This function will do some initial scheduler statistics housekeeping
 * that must be done for every newly created context, then puts the task
 * on the runqueue and wakes it.
 */
void wake_up_new_task(struct task_struct *p)
{
	unsigned long flags;
	struct rq *rq;

	add_new_task_to_grp(p);
	raw_spin_lock_irqsave(&p->pi_lock, flags);
<<<<<<< HEAD
=======
	p->state = TASK_RUNNING;

	walt_init_new_task_load(p);

>>>>>>> ceee5bdd
	/* Initialize new task's runnable average */
	init_entity_runnable_average(&p->se);
#ifdef CONFIG_SMP
	/*
	 * Fork balancing, do it here and not earlier because:
	 *  - cpus_allowed can change in the fork path
	 *  - any previously selected cpu might disappear through hotplug
	 *
	 * Use __set_task_cpu() to avoid calling sched_class::migrate_task_rq,
	 * as we're not fully set-up yet.
	 */
	__set_task_cpu(p, select_task_rq(p, task_cpu(p), SD_BALANCE_FORK, 0, 1));
#endif
	rq = __task_rq_lock(p);
<<<<<<< HEAD
	mark_task_starting(p);
=======
	update_rq_clock(rq);
>>>>>>> ceee5bdd
	post_init_entity_util_avg(&p->se);
	activate_task(rq, p, ENQUEUE_WAKEUP_NEW);
	p->on_rq = TASK_ON_RQ_QUEUED;
	trace_sched_wakeup_new(p);
	check_preempt_curr(rq, p, WF_FORK);
#ifdef CONFIG_SMP
	if (p->sched_class->task_woken) {
		/*
		 * Nothing relies on rq->lock after this, so its fine to
		 * drop it.
		 */
		lockdep_unpin_lock(&rq->lock);
		p->sched_class->task_woken(rq, p);
		lockdep_pin_lock(&rq->lock);
	}
#endif
	task_rq_unlock(rq, p, &flags);
}

#ifdef CONFIG_PREEMPT_NOTIFIERS

static struct static_key preempt_notifier_key = STATIC_KEY_INIT_FALSE;

void preempt_notifier_inc(void)
{
	static_key_slow_inc(&preempt_notifier_key);
}
EXPORT_SYMBOL_GPL(preempt_notifier_inc);

void preempt_notifier_dec(void)
{
	static_key_slow_dec(&preempt_notifier_key);
}
EXPORT_SYMBOL_GPL(preempt_notifier_dec);

/**
 * preempt_notifier_register - tell me when current is being preempted & rescheduled
 * @notifier: notifier struct to register
 */
void preempt_notifier_register(struct preempt_notifier *notifier)
{
	if (!static_key_false(&preempt_notifier_key))
		WARN(1, "registering preempt_notifier while notifiers disabled\n");

	hlist_add_head(&notifier->link, &current->preempt_notifiers);
}
EXPORT_SYMBOL_GPL(preempt_notifier_register);

/**
 * preempt_notifier_unregister - no longer interested in preemption notifications
 * @notifier: notifier struct to unregister
 *
 * This is *not* safe to call from within a preemption notifier.
 */
void preempt_notifier_unregister(struct preempt_notifier *notifier)
{
	hlist_del(&notifier->link);
}
EXPORT_SYMBOL_GPL(preempt_notifier_unregister);

static void __fire_sched_in_preempt_notifiers(struct task_struct *curr)
{
	struct preempt_notifier *notifier;

	hlist_for_each_entry(notifier, &curr->preempt_notifiers, link)
		notifier->ops->sched_in(notifier, raw_smp_processor_id());
}

static __always_inline void fire_sched_in_preempt_notifiers(struct task_struct *curr)
{
	if (static_key_false(&preempt_notifier_key))
		__fire_sched_in_preempt_notifiers(curr);
}

static void
__fire_sched_out_preempt_notifiers(struct task_struct *curr,
				   struct task_struct *next)
{
	struct preempt_notifier *notifier;

	hlist_for_each_entry(notifier, &curr->preempt_notifiers, link)
		notifier->ops->sched_out(notifier, next);
}

static __always_inline void
fire_sched_out_preempt_notifiers(struct task_struct *curr,
				 struct task_struct *next)
{
	if (static_key_false(&preempt_notifier_key))
		__fire_sched_out_preempt_notifiers(curr, next);
}

#else /* !CONFIG_PREEMPT_NOTIFIERS */

static inline void fire_sched_in_preempt_notifiers(struct task_struct *curr)
{
}

static inline void
fire_sched_out_preempt_notifiers(struct task_struct *curr,
				 struct task_struct *next)
{
}

#endif /* CONFIG_PREEMPT_NOTIFIERS */

/**
 * prepare_task_switch - prepare to switch tasks
 * @rq: the runqueue preparing to switch
 * @prev: the current task that is being switched out
 * @next: the task we are going to switch to.
 *
 * This is called with the rq lock held and interrupts off. It must
 * be paired with a subsequent finish_task_switch after the context
 * switch.
 *
 * prepare_task_switch sets up locking and calls architecture specific
 * hooks.
 */
static inline void
prepare_task_switch(struct rq *rq, struct task_struct *prev,
		    struct task_struct *next)
{
	sched_info_switch(rq, prev, next);
	perf_event_task_sched_out(prev, next);
	fire_sched_out_preempt_notifiers(prev, next);
	prepare_lock_switch(rq, next);
	prepare_arch_switch(next);

#ifdef CONFIG_MSM_APP_SETTINGS
	if (use_app_setting)
		switch_app_setting_bit(prev, next);

	if (use_32bit_app_setting || use_32bit_app_setting_pro)
		switch_32bit_app_setting_bit(prev, next);
#endif
}

/**
 * finish_task_switch - clean up after a task-switch
 * @prev: the thread we just switched away from.
 *
 * finish_task_switch must be called after the context switch, paired
 * with a prepare_task_switch call before the context switch.
 * finish_task_switch will reconcile locking set up by prepare_task_switch,
 * and do any other architecture-specific cleanup actions.
 *
 * Note that we may have delayed dropping an mm in context_switch(). If
 * so, we finish that here outside of the runqueue lock. (Doing it
 * with the lock held can cause deadlocks; see schedule() for
 * details.)
 *
 * The context switch have flipped the stack from under us and restored the
 * local variables which were saved when this task called schedule() in the
 * past. prev == current is still correct but we need to recalculate this_rq
 * because prev may have moved to another CPU.
 */
static struct rq *finish_task_switch(struct task_struct *prev)
	__releases(rq->lock)
{
	struct rq *rq = this_rq();
	struct mm_struct *mm = rq->prev_mm;
	long prev_state;

	/*
	 * The previous task will have left us with a preempt_count of 2
	 * because it left us after:
	 *
	 *	schedule()
	 *	  preempt_disable();			// 1
	 *	  __schedule()
	 *	    raw_spin_lock_irq(&rq->lock)	// 2
	 *
	 * Also, see FORK_PREEMPT_COUNT.
	 */
	if (WARN_ONCE(preempt_count() != 2*PREEMPT_DISABLE_OFFSET,
		      "corrupted preempt_count: %s/%d/0x%x\n",
		      current->comm, current->pid, preempt_count()))
		preempt_count_set(FORK_PREEMPT_COUNT);

	rq->prev_mm = NULL;

	/*
	 * A task struct has one reference for the use as "current".
	 * If a task dies, then it sets TASK_DEAD in tsk->state and calls
	 * schedule one last time. The schedule call will never return, and
	 * the scheduled task must drop that reference.
	 *
	 * We must observe prev->state before clearing prev->on_cpu (in
	 * finish_lock_switch), otherwise a concurrent wakeup can get prev
	 * running on another CPU and we could rave with its RUNNING -> DEAD
	 * transition, resulting in a double drop.
	 */
	prev_state = prev->state;
	vtime_task_switch(prev);
	perf_event_task_sched_in(prev, current);
	finish_lock_switch(rq, prev);
	finish_arch_post_lock_switch();

	fire_sched_in_preempt_notifiers(current);
	if (mm)
		mmdrop(mm);
	if (unlikely(prev_state == TASK_DEAD)) {
		if (prev->sched_class->task_dead)
			prev->sched_class->task_dead(prev);

		/*
		 * Remove function-return probe instances associated with this
		 * task and put them back on the free list.
		 */
		kprobe_flush_task(prev);
		put_task_struct(prev);
	}

	tick_nohz_task_switch();
	return rq;
}

#ifdef CONFIG_SMP

/* rq->lock is NOT held, but preemption is disabled */
static void __balance_callback(struct rq *rq)
{
	struct callback_head *head, *next;
	void (*func)(struct rq *rq);
	unsigned long flags;

	raw_spin_lock_irqsave(&rq->lock, flags);
	head = rq->balance_callback;
	rq->balance_callback = NULL;
	while (head) {
		func = (void (*)(struct rq *))head->func;
		next = head->next;
		head->next = NULL;
		head = next;

		func(rq);
	}
	raw_spin_unlock_irqrestore(&rq->lock, flags);
}

static inline void balance_callback(struct rq *rq)
{
	if (unlikely(rq->balance_callback))
		__balance_callback(rq);
}

#else

static inline void balance_callback(struct rq *rq)
{
}

#endif

/**
 * schedule_tail - first thing a freshly forked thread must call.
 * @prev: the thread we just switched away from.
 */
asmlinkage __visible void schedule_tail(struct task_struct *prev)
	__releases(rq->lock)
{
	struct rq *rq;

	/*
	 * New tasks start with FORK_PREEMPT_COUNT, see there and
	 * finish_task_switch() for details.
	 *
	 * finish_task_switch() will drop rq->lock() and lower preempt_count
	 * and the preempt_enable() will end up enabling preemption (on
	 * PREEMPT_COUNT kernels).
	 */

	rq = finish_task_switch(prev);
	balance_callback(rq);
	preempt_enable();

	if (current->set_child_tid)
		put_user(task_pid_vnr(current), current->set_child_tid);
}

/*
 * context_switch - switch to the new MM and the new thread's register state.
 */
static inline struct rq *
context_switch(struct rq *rq, struct task_struct *prev,
	       struct task_struct *next)
{
	struct mm_struct *mm, *oldmm;

	prepare_task_switch(rq, prev, next);

	mm = next->mm;
	oldmm = prev->active_mm;
	/*
	 * For paravirt, this is coupled with an exit in switch_to to
	 * combine the page table reload and the switch backend into
	 * one hypercall.
	 */
	arch_start_context_switch(prev);

	if (!mm) {
		next->active_mm = oldmm;
		atomic_inc(&oldmm->mm_count);
		enter_lazy_tlb(oldmm, next);
	} else
		switch_mm(oldmm, mm, next);

	if (!prev->mm) {
		prev->active_mm = NULL;
		rq->prev_mm = oldmm;
	}
	/*
	 * Since the runqueue lock will be released by the next
	 * task (which is an invalid locking op but in the case
	 * of the scheduler it's an obvious special-case), so we
	 * do an early lockdep release here:
	 */
	lockdep_unpin_lock(&rq->lock);
	spin_release(&rq->lock.dep_map, 1, _THIS_IP_);

	/* Here we just switch the register state and the stack. */
	switch_to(prev, next, prev);
	barrier();

	return finish_task_switch(prev);
}

/*
 * nr_running and nr_context_switches:
 *
 * externally visible scheduler statistics: current number of runnable
 * threads, total number of context switches performed since bootup.
 */
unsigned long nr_running(void)
{
	unsigned long i, sum = 0;

	for_each_online_cpu(i)
		sum += cpu_rq(i)->nr_running;

	return sum;
}

/*
 * Check if only the current task is running on the cpu.
 *
 * Caution: this function does not check that the caller has disabled
 * preemption, thus the result might have a time-of-check-to-time-of-use
 * race.  The caller is responsible to use it correctly, for example:
 *
 * - from a non-preemptable section (of course)
 *
 * - from a thread that is bound to a single CPU
 *
 * - in a loop with very short iterations (e.g. a polling loop)
 */
bool single_task_running(void)
{
	return raw_rq()->nr_running == 1;
}
EXPORT_SYMBOL(single_task_running);

unsigned long long nr_context_switches(void)
{
	int i;
	unsigned long long sum = 0;

	for_each_possible_cpu(i)
		sum += cpu_rq(i)->nr_switches;

	return sum;
}

unsigned long nr_iowait(void)
{
	unsigned long i, sum = 0;

	for_each_possible_cpu(i)
		sum += atomic_read(&cpu_rq(i)->nr_iowait);

	return sum;
}

unsigned long nr_iowait_cpu(int cpu)
{
	struct rq *this = cpu_rq(cpu);
	return atomic_read(&this->nr_iowait);
}

#ifdef CONFIG_CPU_QUIET
u64 nr_running_integral(unsigned int cpu)
{
	unsigned int seqcnt;
	u64 integral;
	struct rq *q;

	if (cpu >= nr_cpu_ids)
		return 0;

	q = cpu_rq(cpu);

	/*
	 * Update average to avoid reading stalled value if there were
	 * no run-queue changes for a long time. On the other hand if
	 * the changes are happening right now, just read current value
	 * directly.
	 */

	seqcnt = read_seqcount_begin(&q->ave_seqcnt);
	integral = do_nr_running_integral(q);
	if (read_seqcount_retry(&q->ave_seqcnt, seqcnt)) {
		read_seqcount_begin(&q->ave_seqcnt);
		integral = q->nr_running_integral;
	}

	return integral;
}
#endif

void get_iowait_load(unsigned long *nr_waiters, unsigned long *load)
{
	struct rq *rq = this_rq();
	*nr_waiters = atomic_read(&rq->nr_iowait);
	*load = rq->load.weight;
}

#if defined(CONFIG_SMP)

/*
 * sched_exec - execve() is a valuable balancing opportunity, because at
 * this point the task has the smallest effective memory and cache footprint.
 */
void sched_exec(void)
{
	struct task_struct *p = current;
	unsigned long flags;
	int dest_cpu, curr_cpu;

#ifdef CONFIG_SCHED_HMP
	return;
#endif

	raw_spin_lock_irqsave(&p->pi_lock, flags);
<<<<<<< HEAD
	curr_cpu = task_cpu(p);
	dest_cpu = p->sched_class->select_task_rq(p, task_cpu(p), SD_BALANCE_EXEC, 0);
=======
	dest_cpu = p->sched_class->select_task_rq(p, task_cpu(p), SD_BALANCE_EXEC, 0, 1);
>>>>>>> ceee5bdd
	if (dest_cpu == smp_processor_id())
		goto unlock;

	if (likely(cpu_active(dest_cpu) && likely(!cpu_isolated(dest_cpu)))) {
		struct migration_arg arg = { p, dest_cpu };

		raw_spin_unlock_irqrestore(&p->pi_lock, flags);
		stop_one_cpu(curr_cpu, migration_cpu_stop, &arg);
		return;
	}
unlock:
	raw_spin_unlock_irqrestore(&p->pi_lock, flags);
}

#endif

DEFINE_PER_CPU(struct kernel_stat, kstat);
DEFINE_PER_CPU(struct kernel_cpustat, kernel_cpustat);

EXPORT_PER_CPU_SYMBOL(kstat);
EXPORT_PER_CPU_SYMBOL(kernel_cpustat);

/*
 * Return accounted runtime for the task.
 * In case the task is currently running, return the runtime plus current's
 * pending runtime that have not been accounted yet.
 */
unsigned long long task_sched_runtime(struct task_struct *p)
{
	unsigned long flags;
	struct rq *rq;
	u64 ns;

#if defined(CONFIG_64BIT) && defined(CONFIG_SMP)
	/*
	 * 64-bit doesn't need locks to atomically read a 64bit value.
	 * So we have a optimization chance when the task's delta_exec is 0.
	 * Reading ->on_cpu is racy, but this is ok.
	 *
	 * If we race with it leaving cpu, we'll take a lock. So we're correct.
	 * If we race with it entering cpu, unaccounted time is 0. This is
	 * indistinguishable from the read occurring a few cycles earlier.
	 * If we see ->on_cpu without ->on_rq, the task is leaving, and has
	 * been accounted, so we're correct here as well.
	 */
	if (!p->on_cpu || !task_on_rq_queued(p))
		return p->se.sum_exec_runtime;
#endif

	rq = task_rq_lock(p, &flags);
	/*
	 * Must be ->curr _and_ ->on_rq.  If dequeued, we would
	 * project cycles that may never be accounted to this
	 * thread, breaking clock_gettime().
	 */
	if (task_current(rq, p) && task_on_rq_queued(p)) {
		update_rq_clock(rq);
		p->sched_class->update_curr(rq);
	}
	ns = p->se.sum_exec_runtime;
	task_rq_unlock(rq, p, &flags);

	return ns;
}

#ifdef CONFIG_CPU_FREQ_GOV_SCHED

static inline
unsigned long add_capacity_margin(unsigned long cpu_capacity)
{
	cpu_capacity  = cpu_capacity * capacity_margin;
	cpu_capacity /= SCHED_CAPACITY_SCALE;
	return cpu_capacity;
}

static inline
unsigned long sum_capacity_reqs(unsigned long cfs_cap,
				struct sched_capacity_reqs *scr)
{
	unsigned long total = add_capacity_margin(cfs_cap + scr->rt);
	return total += scr->dl;
}

unsigned long boosted_cpu_util(int cpu);
static void sched_freq_tick_pelt(int cpu)
{
	unsigned long cpu_utilization = boosted_cpu_util(cpu);
	unsigned long capacity_curr = capacity_curr_of(cpu);
	struct sched_capacity_reqs *scr;

	scr = &per_cpu(cpu_sched_capacity_reqs, cpu);
	if (sum_capacity_reqs(cpu_utilization, scr) < capacity_curr)
		return;

	/*
	 * To make free room for a task that is building up its "real"
	 * utilization and to harm its performance the least, request
	 * a jump to a higher OPP as soon as the margin of free capacity
	 * is impacted (specified by capacity_margin).
	 * Remember CPU utilization in sched_capacity_reqs should be normalised.
	 */
	cpu_utilization = cpu_utilization * SCHED_CAPACITY_SCALE / capacity_orig_of(cpu);
	set_cfs_cpu_capacity(cpu, true, cpu_utilization);
}

#ifdef CONFIG_SCHED_WALT
static void sched_freq_tick_walt(int cpu)
{
	unsigned long cpu_utilization = cpu_util_freq(cpu);
	unsigned long capacity_curr = capacity_curr_of(cpu);

	if (walt_disabled || !sysctl_sched_use_walt_cpu_util)
		return sched_freq_tick_pelt(cpu);

	/*
	 * Add a margin to the WALT utilization to check if we will need to
	 * increase frequency.
	 * NOTE: WALT tracks a single CPU signal for all the scheduling
	 * classes, thus this margin is going to be added to the DL class as
	 * well, which is something we do not do in sched_freq_tick_pelt case.
	 */
	if (add_capacity_margin(cpu_utilization) <= capacity_curr)
		return;

	/*
	 * It is likely that the load is growing so we
	 * keep the added margin in our request as an
	 * extra boost.
	 * Remember CPU utilization in sched_capacity_reqs should be normalised.
	 */
	cpu_utilization = cpu_utilization * SCHED_CAPACITY_SCALE / capacity_orig_of(cpu);
	set_cfs_cpu_capacity(cpu, true, cpu_utilization);

}
#define _sched_freq_tick(cpu) sched_freq_tick_walt(cpu)
#else
#define _sched_freq_tick(cpu) sched_freq_tick_pelt(cpu)
#endif /* CONFIG_SCHED_WALT */

static void sched_freq_tick(int cpu)
{
	if (!sched_freq())
		return;

	_sched_freq_tick(cpu);
}
#else
static inline void sched_freq_tick(int cpu) { }
#endif /* CONFIG_CPU_FREQ_GOV_SCHED */

/*
 * This function gets called by the timer code, with HZ frequency.
 * We call it with interrupts disabled.
 */
void scheduler_tick(void)
{
	int cpu = smp_processor_id();
	struct rq *rq = cpu_rq(cpu);
	struct task_struct *curr = rq->curr;
	u64 wallclock;
	bool early_notif;
	u32 old_load;
	struct related_thread_group *grp;

	sched_clock_tick();

	raw_spin_lock(&rq->lock);
	old_load = task_load(curr);
	set_window_start(rq);
	update_rq_clock(rq);
	curr->sched_class->task_tick(rq, curr, 0);
	update_cpu_load_active(rq);
	calc_global_load_tick(rq);
	wallclock = sched_ktime_clock();
	update_task_ravg(rq->curr, rq, TASK_UPDATE, wallclock, 0);
	early_notif = early_detection_notify(rq, wallclock);
	sched_freq_tick(cpu);
	raw_spin_unlock(&rq->lock);

	if (early_notif)
		atomic_notifier_call_chain(&load_alert_notifier_head,
					0, (void *)(long)cpu);

	perf_event_task_tick();

#ifdef CONFIG_SMP
	rq->idle_balance = idle_cpu(cpu);
	trigger_load_balance(rq);
#endif
	rq_last_tick_reset(rq);

	rcu_read_lock();
	grp = task_related_thread_group(curr);
	if (update_preferred_cluster(grp, curr, old_load))
		set_preferred_cluster(grp);
	rcu_read_unlock();

	if (curr->sched_class == &fair_sched_class)
		check_for_migration(rq, curr);

	if (cpu == tick_do_timer_cpu)
		core_ctl_check(wallclock);
}

#ifdef CONFIG_NO_HZ_FULL
/**
 * scheduler_tick_max_deferment
 *
 * Keep at least one tick per second when a single
 * active task is running because the scheduler doesn't
 * yet completely support full dynticks environment.
 *
 * This makes sure that uptime, CFS vruntime, load
 * balancing, etc... continue to move forward, even
 * with a very low granularity.
 *
 * Return: Maximum deferment in nanoseconds.
 */
u64 scheduler_tick_max_deferment(void)
{
	struct rq *rq = this_rq();
	unsigned long next, now = READ_ONCE(jiffies);

	next = rq->last_sched_tick + HZ;

	if (time_before_eq(next, now))
		return 0;

	return jiffies_to_nsecs(next - now);
}
#endif

notrace unsigned long get_parent_ip(unsigned long addr)
{
	if (in_lock_functions(addr)) {
		addr = CALLER_ADDR2;
		if (in_lock_functions(addr))
			addr = CALLER_ADDR3;
	}
	return addr;
}

#if defined(CONFIG_PREEMPT) && (defined(CONFIG_DEBUG_PREEMPT) || \
				defined(CONFIG_PREEMPT_TRACER))

void preempt_count_add(int val)
{
#ifdef CONFIG_DEBUG_PREEMPT
	/*
	 * Underflow?
	 */
	if (DEBUG_LOCKS_WARN_ON((preempt_count() < 0)))
		return;
#endif
	__preempt_count_add(val);
#ifdef CONFIG_DEBUG_PREEMPT
	/*
	 * Spinlock count overflowing soon?
	 */
	DEBUG_LOCKS_WARN_ON((preempt_count() & PREEMPT_MASK) >=
				PREEMPT_MASK - 10);
#endif
	if (preempt_count() == val) {
		unsigned long ip = get_parent_ip(CALLER_ADDR1);
#ifdef CONFIG_DEBUG_PREEMPT
		current->preempt_disable_ip = ip;
#endif
		trace_preempt_off(CALLER_ADDR0, ip);
	}
}
EXPORT_SYMBOL(preempt_count_add);
NOKPROBE_SYMBOL(preempt_count_add);

void preempt_count_sub(int val)
{
#ifdef CONFIG_DEBUG_PREEMPT
	/*
	 * Underflow?
	 */
	if (DEBUG_LOCKS_WARN_ON(val > preempt_count()))
		return;
	/*
	 * Is the spinlock portion underflowing?
	 */
	if (DEBUG_LOCKS_WARN_ON((val < PREEMPT_MASK) &&
			!(preempt_count() & PREEMPT_MASK)))
		return;
#endif

	if (preempt_count() == val)
		trace_preempt_on(CALLER_ADDR0, get_parent_ip(CALLER_ADDR1));
	__preempt_count_sub(val);
}
EXPORT_SYMBOL(preempt_count_sub);
NOKPROBE_SYMBOL(preempt_count_sub);

#endif

/*
 * Print scheduling while atomic bug:
 */
static noinline void __schedule_bug(struct task_struct *prev)
{
	/* Save this before calling printk(), since that will clobber it */
	unsigned long preempt_disable_ip = get_preempt_disable_ip(current);

	if (oops_in_progress)
		return;

	printk(KERN_ERR "BUG: scheduling while atomic: %s/%d/0x%08x\n",
		prev->comm, prev->pid, preempt_count());

	debug_show_held_locks(prev);
	print_modules();
	if (irqs_disabled())
		print_irqtrace_events(prev);
	if (IS_ENABLED(CONFIG_DEBUG_PREEMPT)
	    && in_atomic_preempt_off()) {
		pr_err("Preemption disabled at:");
		print_ip_sym(preempt_disable_ip);
		pr_cont("\n");
	}
#ifdef CONFIG_PANIC_ON_SCHED_BUG
	BUG();
#endif
	dump_stack();
	add_taint(TAINT_WARN, LOCKDEP_STILL_OK);
}

/*
 * Various schedule()-time debugging checks and statistics:
 */
static inline void schedule_debug(struct task_struct *prev)
{
#ifdef CONFIG_SCHED_STACK_END_CHECK
	if (task_stack_end_corrupted(prev))
		panic("corrupted stack end detected inside scheduler\n");
#endif

	if (unlikely(in_atomic_preempt_off())) {
		__schedule_bug(prev);
		preempt_count_set(PREEMPT_DISABLED);
	}
	rcu_sleep_check();

	profile_hit(SCHED_PROFILING, __builtin_return_address(0));

	schedstat_inc(this_rq(), sched_count);
}

/*
 * Pick up the highest-prio task:
 */
static inline struct task_struct *
pick_next_task(struct rq *rq, struct task_struct *prev)
{
	const struct sched_class *class = &fair_sched_class;
	struct task_struct *p;

	/*
	 * Optimization: we know that if all tasks are in
	 * the fair class we can call that function directly:
	 */
	if (likely(prev->sched_class == class &&
		   rq->nr_running == rq->cfs.h_nr_running)) {
		p = fair_sched_class.pick_next_task(rq, prev);
		if (unlikely(p == RETRY_TASK))
			goto again;

		/* assumes fair_sched_class->next == idle_sched_class */
		if (unlikely(!p))
			p = idle_sched_class.pick_next_task(rq, prev);

		return p;
	}

again:
	for_each_class(class) {
		p = class->pick_next_task(rq, prev);
		if (p) {
			if (unlikely(p == RETRY_TASK))
				goto again;
			return p;
		}
	}

	BUG(); /* the idle class will always have a runnable task */
}

/*
 * __schedule() is the main scheduler function.
 *
 * The main means of driving the scheduler and thus entering this function are:
 *
 *   1. Explicit blocking: mutex, semaphore, waitqueue, etc.
 *
 *   2. TIF_NEED_RESCHED flag is checked on interrupt and userspace return
 *      paths. For example, see arch/x86/entry_64.S.
 *
 *      To drive preemption between tasks, the scheduler sets the flag in timer
 *      interrupt handler scheduler_tick().
 *
 *   3. Wakeups don't really cause entry into schedule(). They add a
 *      task to the run-queue and that's it.
 *
 *      Now, if the new task added to the run-queue preempts the current
 *      task, then the wakeup sets TIF_NEED_RESCHED and schedule() gets
 *      called on the nearest possible occasion:
 *
 *       - If the kernel is preemptible (CONFIG_PREEMPT=y):
 *
 *         - in syscall or exception context, at the next outmost
 *           preempt_enable(). (this might be as soon as the wake_up()'s
 *           spin_unlock()!)
 *
 *         - in IRQ context, return from interrupt-handler to
 *           preemptible context
 *
 *       - If the kernel is not preemptible (CONFIG_PREEMPT is not set)
 *         then at the next:
 *
 *          - cond_resched() call
 *          - explicit schedule() call
 *          - return from syscall or exception to user-space
 *          - return from interrupt-handler to user-space
 *
 * WARNING: must be called with preemption disabled!
 */
static void __sched notrace __schedule(bool preempt)
{
	struct task_struct *prev, *next;
	unsigned long *switch_count;
	struct rq *rq;
	int cpu;
	u64 wallclock;

	cpu = smp_processor_id();
	rq = cpu_rq(cpu);
	prev = rq->curr;

	/*
	 * do_exit() calls schedule() with preemption disabled as an exception;
	 * however we must fix that up, otherwise the next task will see an
	 * inconsistent (higher) preempt count.
	 *
	 * It also avoids the below schedule_debug() test from complaining
	 * about this.
	 */
	if (unlikely(prev->state == TASK_DEAD))
		preempt_enable_no_resched_notrace();

	schedule_debug(prev);

	if (sched_feat(HRTICK))
		hrtick_clear(rq);

	local_irq_disable();
	rcu_note_context_switch();

	/*
	 * Make sure that signal_pending_state()->signal_pending() below
	 * can't be reordered with __set_current_state(TASK_INTERRUPTIBLE)
	 * done by the caller to avoid the race with signal_wake_up().
	 */
	smp_mb__before_spinlock();
	raw_spin_lock(&rq->lock);
	lockdep_pin_lock(&rq->lock);

	rq->clock_skip_update <<= 1; /* promote REQ to ACT */

	switch_count = &prev->nivcsw;
	if (!preempt && prev->state) {
		if (unlikely(signal_pending_state(prev->state, prev))) {
			prev->state = TASK_RUNNING;
		} else {
			deactivate_task(rq, prev, DEQUEUE_SLEEP);
			prev->on_rq = 0;

			/*
			 * If a worker went to sleep, notify and ask workqueue
			 * whether it wants to wake up a task to maintain
			 * concurrency.
			 */
			if (prev->flags & PF_WQ_WORKER) {
				struct task_struct *to_wakeup;

				to_wakeup = wq_worker_sleeping(prev, cpu);
				if (to_wakeup)
					try_to_wake_up_local(to_wakeup);
			}
		}
		switch_count = &prev->nvcsw;
	}

	if (task_on_rq_queued(prev))
		update_rq_clock(rq);

	next = pick_next_task(rq, prev);
	clear_tsk_need_resched(prev);
	clear_preempt_need_resched();
	rq->clock_skip_update = 0;

	BUG_ON(task_cpu(next) != cpu_of(rq));

	wallclock = sched_ktime_clock();
	if (likely(prev != next)) {
<<<<<<< HEAD
		update_task_ravg(prev, rq, PUT_PREV_TASK, wallclock, 0);
		update_task_ravg(next, rq, PICK_NEXT_TASK, wallclock, 0);
		if (!is_idle_task(prev) && !prev->on_rq)
			update_avg_burst(prev);

=======
#ifdef CONFIG_SCHED_WALT
		if (!prev->on_rq)
			prev->last_sleep_ts = wallclock;
#endif
>>>>>>> ceee5bdd
		rq->nr_switches++;
		rq->curr = next;
		++*switch_count;

		set_task_last_switch_out(prev, wallclock);

		trace_sched_switch(preempt, prev, next);
		rq = context_switch(rq, prev, next); /* unlocks the rq */
		cpu = cpu_of(rq);
	} else {
		update_task_ravg(prev, rq, TASK_UPDATE, wallclock, 0);
		lockdep_unpin_lock(&rq->lock);
		raw_spin_unlock_irq(&rq->lock);
	}

	balance_callback(rq);
}

static inline void sched_submit_work(struct task_struct *tsk)
{
	if (!tsk->state || tsk_is_pi_blocked(tsk))
		return;
	/*
	 * If we are going to sleep and we have plugged IO queued,
	 * make sure to submit it to avoid deadlocks.
	 */
	if (blk_needs_flush_plug(tsk))
		blk_schedule_flush_plug(tsk);
}

asmlinkage __visible void __sched schedule(void)
{
	struct task_struct *tsk = current;

	sched_submit_work(tsk);
	do {
		preempt_disable();
		__schedule(false);
		sched_preempt_enable_no_resched();
	} while (need_resched());
}
EXPORT_SYMBOL(schedule);

#ifdef CONFIG_CONTEXT_TRACKING
asmlinkage __visible void __sched schedule_user(void)
{
	/*
	 * If we come here after a random call to set_need_resched(),
	 * or we have been woken up remotely but the IPI has not yet arrived,
	 * we haven't yet exited the RCU idle mode. Do it here manually until
	 * we find a better solution.
	 *
	 * NB: There are buggy callers of this function.  Ideally we
	 * should warn if prev_state != CONTEXT_USER, but that will trigger
	 * too frequently to make sense yet.
	 */
	enum ctx_state prev_state = exception_enter();
	schedule();
	exception_exit(prev_state);
}
#endif

/**
 * schedule_preempt_disabled - called with preemption disabled
 *
 * Returns with preemption disabled. Note: preempt_count must be 1
 */
void __sched schedule_preempt_disabled(void)
{
	sched_preempt_enable_no_resched();
	schedule();
	preempt_disable();
}

static void __sched notrace preempt_schedule_common(void)
{
	do {
		preempt_disable_notrace();
		__schedule(true);
		preempt_enable_no_resched_notrace();

		/*
		 * Check again in case we missed a preemption opportunity
		 * between schedule and now.
		 */
	} while (need_resched());
}

#ifdef CONFIG_PREEMPT
/*
 * this is the entry point to schedule() from in-kernel preemption
 * off of preempt_enable. Kernel preemptions off return from interrupt
 * occur there and call schedule directly.
 */
asmlinkage __visible void __sched notrace preempt_schedule(void)
{
	/*
	 * If there is a non-zero preempt_count or interrupts are disabled,
	 * we do not want to preempt the current task. Just return..
	 */
	if (likely(!preemptible()))
		return;

	preempt_schedule_common();
}
NOKPROBE_SYMBOL(preempt_schedule);
EXPORT_SYMBOL(preempt_schedule);

/**
 * preempt_schedule_notrace - preempt_schedule called by tracing
 *
 * The tracing infrastructure uses preempt_enable_notrace to prevent
 * recursion and tracing preempt enabling caused by the tracing
 * infrastructure itself. But as tracing can happen in areas coming
 * from userspace or just about to enter userspace, a preempt enable
 * can occur before user_exit() is called. This will cause the scheduler
 * to be called when the system is still in usermode.
 *
 * To prevent this, the preempt_enable_notrace will use this function
 * instead of preempt_schedule() to exit user context if needed before
 * calling the scheduler.
 */
asmlinkage __visible void __sched notrace preempt_schedule_notrace(void)
{
	enum ctx_state prev_ctx;

	if (likely(!preemptible()))
		return;

	do {
		preempt_disable_notrace();
		/*
		 * Needs preempt disabled in case user_exit() is traced
		 * and the tracer calls preempt_enable_notrace() causing
		 * an infinite recursion.
		 */
		prev_ctx = exception_enter();
		__schedule(true);
		exception_exit(prev_ctx);

		preempt_enable_no_resched_notrace();
	} while (need_resched());
}
EXPORT_SYMBOL_GPL(preempt_schedule_notrace);

#endif /* CONFIG_PREEMPT */

/*
 * this is the entry point to schedule() from kernel preemption
 * off of irq context.
 * Note, that this is called and return with irqs disabled. This will
 * protect us against recursive calling from irq.
 */
asmlinkage __visible void __sched preempt_schedule_irq(void)
{
	enum ctx_state prev_state;

	/* Catch callers which need to be fixed */
	BUG_ON(preempt_count() || !irqs_disabled());

	prev_state = exception_enter();

	do {
		preempt_disable();
		local_irq_enable();
		__schedule(true);
		local_irq_disable();
		sched_preempt_enable_no_resched();
	} while (need_resched());

	exception_exit(prev_state);
}

int default_wake_function(wait_queue_t *curr, unsigned mode, int wake_flags,
			  void *key)
{
	return try_to_wake_up(curr->private, mode, wake_flags, 1);
}
EXPORT_SYMBOL(default_wake_function);

#ifdef CONFIG_RT_MUTEXES

/*
 * rt_mutex_setprio - set the current priority of a task
 * @p: task
 * @prio: prio value (kernel-internal form)
 *
 * This function changes the 'effective' priority of a task. It does
 * not touch ->normal_prio like __setscheduler().
 *
 * Used by the rt_mutex code to implement priority inheritance
 * logic. Call site only calls if the priority of the task changed.
 */
void rt_mutex_setprio(struct task_struct *p, int prio)
{
	int oldprio, queued, running, queue_flag = DEQUEUE_SAVE | DEQUEUE_MOVE;
	struct rq *rq;
	const struct sched_class *prev_class;

	BUG_ON(prio > MAX_PRIO);

	rq = __task_rq_lock(p);
	update_rq_clock(rq);

	/*
	 * Idle task boosting is a nono in general. There is one
	 * exception, when PREEMPT_RT and NOHZ is active:
	 *
	 * The idle task calls get_next_timer_interrupt() and holds
	 * the timer wheel base->lock on the CPU and another CPU wants
	 * to access the timer (probably to cancel it). We can safely
	 * ignore the boosting request, as the idle CPU runs this code
	 * with interrupts disabled and will complete the lock
	 * protected section without being interrupted. So there is no
	 * real need to boost.
	 */
	if (unlikely(p == rq->idle)) {
		WARN_ON(p != rq->curr);
		WARN_ON(p->pi_blocked_on);
		goto out_unlock;
	}

	trace_sched_pi_setprio(p, prio);
	oldprio = p->prio;

	if (oldprio == prio)
		queue_flag &= ~DEQUEUE_MOVE;

	prev_class = p->sched_class;
	queued = task_on_rq_queued(p);
	running = task_current(rq, p);
	if (queued)
		dequeue_task(rq, p, queue_flag);
	if (running)
		put_prev_task(rq, p);

	/*
	 * Boosting condition are:
	 * 1. -rt task is running and holds mutex A
	 *      --> -dl task blocks on mutex A
	 *
	 * 2. -dl task is running and holds mutex A
	 *      --> -dl task blocks on mutex A and could preempt the
	 *          running task
	 */
	if (dl_prio(prio)) {
		struct task_struct *pi_task = rt_mutex_get_top_task(p);
		if (!dl_prio(p->normal_prio) ||
		    (pi_task && dl_entity_preempt(&pi_task->dl, &p->dl))) {
			p->dl.dl_boosted = 1;
			queue_flag |= ENQUEUE_REPLENISH;
		} else
			p->dl.dl_boosted = 0;
		p->sched_class = &dl_sched_class;
	} else if (rt_prio(prio)) {
		if (dl_prio(oldprio))
			p->dl.dl_boosted = 0;
		if (oldprio < prio)
			queue_flag |= ENQUEUE_HEAD;
		p->sched_class = &rt_sched_class;
	} else {
		if (dl_prio(oldprio))
			p->dl.dl_boosted = 0;
		if (rt_prio(oldprio))
			p->rt.timeout = 0;
		p->sched_class = &fair_sched_class;
	}

	p->prio = prio;

	if (running)
		p->sched_class->set_curr_task(rq);
	if (queued)
		enqueue_task(rq, p, queue_flag);

	check_class_changed(rq, p, prev_class, oldprio);
out_unlock:
	preempt_disable(); /* avoid rq from going away on us */
	__task_rq_unlock(rq);

	balance_callback(rq);
	preempt_enable();
}
#endif

void set_user_nice(struct task_struct *p, long nice)
{
	int old_prio, delta, queued;
	unsigned long flags;
	struct rq *rq;

	if (task_nice(p) == nice || nice < MIN_NICE || nice > MAX_NICE)
		return;
	/*
	 * We have to be careful, if called from sys_setpriority(),
	 * the task might be in the middle of scheduling on another CPU.
	 */
	rq = task_rq_lock(p, &flags);
	update_rq_clock(rq);

	/*
	 * The RT priorities are set via sched_setscheduler(), but we still
	 * allow the 'normal' nice value to be set - but as expected
	 * it wont have any effect on scheduling until the task is
	 * SCHED_DEADLINE, SCHED_FIFO or SCHED_RR:
	 */
	if (task_has_dl_policy(p) || task_has_rt_policy(p)) {
		p->static_prio = NICE_TO_PRIO(nice);
		goto out_unlock;
	}
	queued = task_on_rq_queued(p);
	if (queued)
		dequeue_task(rq, p, DEQUEUE_SAVE);

	p->static_prio = NICE_TO_PRIO(nice);
	set_load_weight(p);
	old_prio = p->prio;
	p->prio = effective_prio(p);
	delta = p->prio - old_prio;

	if (queued) {
		enqueue_task(rq, p, ENQUEUE_RESTORE);
		/*
		 * If the task increased its priority or is running and
		 * lowered its priority, then reschedule its CPU:
		 */
		if (delta < 0 || (delta > 0 && task_running(rq, p)))
			resched_curr(rq);
	}
out_unlock:
	task_rq_unlock(rq, p, &flags);
}
EXPORT_SYMBOL(set_user_nice);

/*
 * can_nice - check if a task can reduce its nice value
 * @p: task
 * @nice: nice value
 */
int can_nice(const struct task_struct *p, const int nice)
{
	/* convert nice value [19,-20] to rlimit style value [1,40] */
	int nice_rlim = nice_to_rlimit(nice);

	return (nice_rlim <= task_rlimit(p, RLIMIT_NICE) ||
		capable(CAP_SYS_NICE));
}

#ifdef __ARCH_WANT_SYS_NICE

/*
 * sys_nice - change the priority of the current process.
 * @increment: priority increment
 *
 * sys_setpriority is a more generic, but much slower function that
 * does similar things.
 */
SYSCALL_DEFINE1(nice, int, increment)
{
	long nice, retval;

	/*
	 * Setpriority might change our priority at the same moment.
	 * We don't have to worry. Conceptually one call occurs first
	 * and we have a single winner.
	 */
	increment = clamp(increment, -NICE_WIDTH, NICE_WIDTH);
	nice = task_nice(current) + increment;

	nice = clamp_val(nice, MIN_NICE, MAX_NICE);
	if (increment < 0 && !can_nice(current, nice))
		return -EPERM;

	retval = security_task_setnice(current, nice);
	if (retval)
		return retval;

	set_user_nice(current, nice);
	return 0;
}

#endif

/**
 * task_prio - return the priority value of a given task.
 * @p: the task in question.
 *
 * Return: The priority value as seen by users in /proc.
 * RT tasks are offset by -200. Normal tasks are centered
 * around 0, value goes from -16 to +15.
 */
int task_prio(const struct task_struct *p)
{
	return p->prio - MAX_RT_PRIO;
}

/**
 * idle_cpu - is a given cpu idle currently?
 * @cpu: the processor in question.
 *
 * Return: 1 if the CPU is currently idle. 0 otherwise.
 */
int idle_cpu(int cpu)
{
	struct rq *rq = cpu_rq(cpu);

	if (rq->curr != rq->idle)
		return 0;

	if (rq->nr_running)
		return 0;

#ifdef CONFIG_SMP
	if (!llist_empty(&rq->wake_list))
		return 0;
#endif

	return 1;
}

/**
 * idle_task - return the idle task for a given cpu.
 * @cpu: the processor in question.
 *
 * Return: The idle task for the cpu @cpu.
 */
struct task_struct *idle_task(int cpu)
{
	return cpu_rq(cpu)->idle;
}

/**
 * find_process_by_pid - find a process with a matching PID value.
 * @pid: the pid in question.
 *
 * The task of @pid, if found. %NULL otherwise.
 */
static struct task_struct *find_process_by_pid(pid_t pid)
{
	return pid ? find_task_by_vpid(pid) : current;
}

/*
 * This function initializes the sched_dl_entity of a newly becoming
 * SCHED_DEADLINE task.
 *
 * Only the static values are considered here, the actual runtime and the
 * absolute deadline will be properly calculated when the task is enqueued
 * for the first time with its new policy.
 */
static void
__setparam_dl(struct task_struct *p, const struct sched_attr *attr)
{
	struct sched_dl_entity *dl_se = &p->dl;

	dl_se->dl_runtime = attr->sched_runtime;
	dl_se->dl_deadline = attr->sched_deadline;
	dl_se->dl_period = attr->sched_period ?: dl_se->dl_deadline;
	dl_se->flags = attr->sched_flags;
	dl_se->dl_bw = to_ratio(dl_se->dl_period, dl_se->dl_runtime);

	/*
	 * Changing the parameters of a task is 'tricky' and we're not doing
	 * the correct thing -- also see task_dead_dl() and switched_from_dl().
	 *
	 * What we SHOULD do is delay the bandwidth release until the 0-lag
	 * point. This would include retaining the task_struct until that time
	 * and change dl_overflow() to not immediately decrement the current
	 * amount.
	 *
	 * Instead we retain the current runtime/deadline and let the new
	 * parameters take effect after the current reservation period lapses.
	 * This is safe (albeit pessimistic) because the 0-lag point is always
	 * before the current scheduling deadline.
	 *
	 * We can still have temporary overloads because we do not delay the
	 * change in bandwidth until that time; so admission control is
	 * not on the safe side. It does however guarantee tasks will never
	 * consume more than promised.
	 */
}

/*
 * sched_setparam() passes in -1 for its policy, to let the functions
 * it calls know not to change it.
 */
#define SETPARAM_POLICY	-1

static void __setscheduler_params(struct task_struct *p,
		const struct sched_attr *attr)
{
	int policy = attr->sched_policy;

	if (policy == SETPARAM_POLICY)
		policy = p->policy;

	p->policy = policy;

	if (dl_policy(policy))
		__setparam_dl(p, attr);
	else if (fair_policy(policy))
		p->static_prio = NICE_TO_PRIO(attr->sched_nice);

	/*
	 * __sched_setscheduler() ensures attr->sched_priority == 0 when
	 * !rt_policy. Always setting this ensures that things like
	 * getparam()/getattr() don't report silly values for !rt tasks.
	 */
	p->rt_priority = attr->sched_priority;
	p->normal_prio = normal_prio(p);
	set_load_weight(p);
}

/* Actually do priority change: must hold pi & rq lock. */
static void __setscheduler(struct rq *rq, struct task_struct *p,
			   const struct sched_attr *attr, bool keep_boost)
{
	__setscheduler_params(p, attr);

	/*
	 * Keep a potential priority boosting if called from
	 * sched_setscheduler().
	 */
	if (keep_boost)
		p->prio = rt_mutex_get_effective_prio(p, normal_prio(p));
	else
		p->prio = normal_prio(p);

	if (dl_prio(p->prio))
		p->sched_class = &dl_sched_class;
	else if (rt_prio(p->prio))
		p->sched_class = &rt_sched_class;
	else
		p->sched_class = &fair_sched_class;
}

static void
__getparam_dl(struct task_struct *p, struct sched_attr *attr)
{
	struct sched_dl_entity *dl_se = &p->dl;

	attr->sched_priority = p->rt_priority;
	attr->sched_runtime = dl_se->dl_runtime;
	attr->sched_deadline = dl_se->dl_deadline;
	attr->sched_period = dl_se->dl_period;
	attr->sched_flags = dl_se->flags;
}

/*
 * This function validates the new parameters of a -deadline task.
 * We ask for the deadline not being zero, and greater or equal
 * than the runtime, as well as the period of being zero or
 * greater than deadline. Furthermore, we have to be sure that
 * user parameters are above the internal resolution of 1us (we
 * check sched_runtime only since it is always the smaller one) and
 * below 2^63 ns (we have to check both sched_deadline and
 * sched_period, as the latter can be zero).
 */
static bool
__checkparam_dl(const struct sched_attr *attr)
{
	/* deadline != 0 */
	if (attr->sched_deadline == 0)
		return false;

	/*
	 * Since we truncate DL_SCALE bits, make sure we're at least
	 * that big.
	 */
	if (attr->sched_runtime < (1ULL << DL_SCALE))
		return false;

	/*
	 * Since we use the MSB for wrap-around and sign issues, make
	 * sure it's not set (mind that period can be equal to zero).
	 */
	if (attr->sched_deadline & (1ULL << 63) ||
	    attr->sched_period & (1ULL << 63))
		return false;

	/* runtime <= deadline <= period (if period != 0) */
	if ((attr->sched_period != 0 &&
	     attr->sched_period < attr->sched_deadline) ||
	    attr->sched_deadline < attr->sched_runtime)
		return false;

	return true;
}

/*
 * check the target process has a UID that matches the current process's
 */
static bool check_same_owner(struct task_struct *p)
{
	const struct cred *cred = current_cred(), *pcred;
	bool match;

	rcu_read_lock();
	pcred = __task_cred(p);
	match = (uid_eq(cred->euid, pcred->euid) ||
		 uid_eq(cred->euid, pcred->uid));
	rcu_read_unlock();
	return match;
}

static bool dl_param_changed(struct task_struct *p,
		const struct sched_attr *attr)
{
	struct sched_dl_entity *dl_se = &p->dl;

	if (dl_se->dl_runtime != attr->sched_runtime ||
		dl_se->dl_deadline != attr->sched_deadline ||
		dl_se->dl_period != attr->sched_period ||
		dl_se->flags != attr->sched_flags)
		return true;

	return false;
}

static int __sched_setscheduler(struct task_struct *p,
				const struct sched_attr *attr,
				bool user, bool pi)
{
	int newprio = dl_policy(attr->sched_policy) ? MAX_DL_PRIO - 1 :
		      MAX_RT_PRIO - 1 - attr->sched_priority;
	int retval, oldprio, oldpolicy = -1, queued, running;
	int new_effective_prio, policy = attr->sched_policy;
	unsigned long flags;
	const struct sched_class *prev_class;
	struct rq *rq;
	int reset_on_fork;
	int queue_flags = DEQUEUE_SAVE | DEQUEUE_MOVE;

	/* may grab non-irq protected spin_locks */
	BUG_ON(in_interrupt());
recheck:
	/* double check policy once rq lock held */
	if (policy < 0) {
		reset_on_fork = p->sched_reset_on_fork;
		policy = oldpolicy = p->policy;
	} else {
		reset_on_fork = !!(attr->sched_flags & SCHED_FLAG_RESET_ON_FORK);

		if (!valid_policy(policy))
			return -EINVAL;
	}

	if (attr->sched_flags & ~(SCHED_FLAG_RESET_ON_FORK))
		return -EINVAL;

	/*
	 * Valid priorities for SCHED_FIFO and SCHED_RR are
	 * 1..MAX_USER_RT_PRIO-1, valid priority for SCHED_NORMAL,
	 * SCHED_BATCH and SCHED_IDLE is 0.
	 */
	if ((p->mm && attr->sched_priority > MAX_USER_RT_PRIO-1) ||
	    (!p->mm && attr->sched_priority > MAX_RT_PRIO-1))
		return -EINVAL;
	if ((dl_policy(policy) && !__checkparam_dl(attr)) ||
	    (rt_policy(policy) != (attr->sched_priority != 0)))
		return -EINVAL;

	/*
	 * Allow unprivileged RT tasks to decrease priority:
	 */
	if (user && !capable(CAP_SYS_NICE)) {
		if (fair_policy(policy)) {
			if (attr->sched_nice < task_nice(p) &&
			    !can_nice(p, attr->sched_nice))
				return -EPERM;
		}

		if (rt_policy(policy)) {
			unsigned long rlim_rtprio =
					task_rlimit(p, RLIMIT_RTPRIO);

			/* can't set/change the rt policy */
			if (policy != p->policy && !rlim_rtprio)
				return -EPERM;

			/* can't increase priority */
			if (attr->sched_priority > p->rt_priority &&
			    attr->sched_priority > rlim_rtprio)
				return -EPERM;
		}

		 /*
		  * Can't set/change SCHED_DEADLINE policy at all for now
		  * (safest behavior); in the future we would like to allow
		  * unprivileged DL tasks to increase their relative deadline
		  * or reduce their runtime (both ways reducing utilization)
		  */
		if (dl_policy(policy))
			return -EPERM;

		/*
		 * Treat SCHED_IDLE as nice 20. Only allow a switch to
		 * SCHED_NORMAL if the RLIMIT_NICE would normally permit it.
		 */
		if (idle_policy(p->policy) && !idle_policy(policy)) {
			if (!can_nice(p, task_nice(p)))
				return -EPERM;
		}

		/* can't change other user's priorities */
		if (!check_same_owner(p))
			return -EPERM;

		/* Normal users shall not reset the sched_reset_on_fork flag */
		if (p->sched_reset_on_fork && !reset_on_fork)
			return -EPERM;
	}

	if (user) {
		retval = security_task_setscheduler(p);
		if (retval)
			return retval;
	}

	/*
	 * make sure no PI-waiters arrive (or leave) while we are
	 * changing the priority of the task:
	 *
	 * To be able to change p->policy safely, the appropriate
	 * runqueue lock must be held.
	 */
	rq = task_rq_lock(p, &flags);
	update_rq_clock(rq);

	/*
	 * Changing the policy of the stop threads its a very bad idea
	 */
	if (p == rq->stop) {
		task_rq_unlock(rq, p, &flags);
		return -EINVAL;
	}

	/*
	 * If not changing anything there's no need to proceed further,
	 * but store a possible modification of reset_on_fork.
	 */
	if (unlikely(policy == p->policy)) {
		if (fair_policy(policy) && attr->sched_nice != task_nice(p))
			goto change;
		if (rt_policy(policy) && attr->sched_priority != p->rt_priority)
			goto change;
		if (dl_policy(policy) && dl_param_changed(p, attr))
			goto change;

		p->sched_reset_on_fork = reset_on_fork;
		task_rq_unlock(rq, p, &flags);
		return 0;
	}
change:

	if (user) {
#ifdef CONFIG_RT_GROUP_SCHED
		/*
		 * Do not allow realtime tasks into groups that have no runtime
		 * assigned.
		 */
		if (rt_bandwidth_enabled() && rt_policy(policy) &&
				task_group(p)->rt_bandwidth.rt_runtime == 0 &&
				!task_group_is_autogroup(task_group(p))) {
			task_rq_unlock(rq, p, &flags);
			return -EPERM;
		}
#endif
#ifdef CONFIG_SMP
		if (dl_bandwidth_enabled() && dl_policy(policy)) {
			cpumask_t *span = rq->rd->span;

			/*
			 * Don't allow tasks with an affinity mask smaller than
			 * the entire root_domain to become SCHED_DEADLINE. We
			 * will also fail if there's no bandwidth available.
			 */
			if (!cpumask_subset(span, &p->cpus_allowed) ||
			    rq->rd->dl_bw.bw == 0) {
				task_rq_unlock(rq, p, &flags);
				return -EPERM;
			}
		}
#endif
	}

	/* recheck policy now with rq lock held */
	if (unlikely(oldpolicy != -1 && oldpolicy != p->policy)) {
		policy = oldpolicy = -1;
		task_rq_unlock(rq, p, &flags);
		goto recheck;
	}

	/*
	 * If setscheduling to SCHED_DEADLINE (or changing the parameters
	 * of a SCHED_DEADLINE task) we need to check if enough bandwidth
	 * is available.
	 */
	if ((dl_policy(policy) || dl_task(p)) && dl_overflow(p, policy, attr)) {
		task_rq_unlock(rq, p, &flags);
		return -EBUSY;
	}

	p->sched_reset_on_fork = reset_on_fork;
	oldprio = p->prio;

	if (pi) {
		/*
		 * Take priority boosted tasks into account. If the new
		 * effective priority is unchanged, we just store the new
		 * normal parameters and do not touch the scheduler class and
		 * the runqueue. This will be done when the task deboost
		 * itself.
		 */
		new_effective_prio = rt_mutex_get_effective_prio(p, newprio);
		if (new_effective_prio == oldprio)
			queue_flags &= ~DEQUEUE_MOVE;
	}

	queued = task_on_rq_queued(p);
	running = task_current(rq, p);
	if (queued)
		dequeue_task(rq, p, queue_flags);
	if (running)
		put_prev_task(rq, p);

	prev_class = p->sched_class;
	__setscheduler(rq, p, attr, pi);

	if (running)
		p->sched_class->set_curr_task(rq);
	if (queued) {
		/*
		 * We enqueue to tail when the priority of a task is
		 * increased (user space view).
		 */
		if (oldprio < p->prio)
			queue_flags |= ENQUEUE_HEAD;

		enqueue_task(rq, p, queue_flags);
	}

	check_class_changed(rq, p, prev_class, oldprio);
	preempt_disable(); /* avoid rq from going away on us */
	task_rq_unlock(rq, p, &flags);

	if (pi)
		rt_mutex_adjust_pi(p);

	/*
	 * Run balance callbacks after we've adjusted the PI chain.
	 */
	balance_callback(rq);
	preempt_enable();

	return 0;
}

static int _sched_setscheduler(struct task_struct *p, int policy,
			       const struct sched_param *param, bool check)
{
	struct sched_attr attr = {
		.sched_policy   = policy,
		.sched_priority = param->sched_priority,
		.sched_nice	= PRIO_TO_NICE(p->static_prio),
	};

	/* Fixup the legacy SCHED_RESET_ON_FORK hack. */
	if ((policy != SETPARAM_POLICY) && (policy & SCHED_RESET_ON_FORK)) {
		attr.sched_flags |= SCHED_FLAG_RESET_ON_FORK;
		policy &= ~SCHED_RESET_ON_FORK;
		attr.sched_policy = policy;
	}

	return __sched_setscheduler(p, &attr, check, true);
}
/**
 * sched_setscheduler - change the scheduling policy and/or RT priority of a thread.
 * @p: the task in question.
 * @policy: new policy.
 * @param: structure containing the new RT priority.
 *
 * Return: 0 on success. An error code otherwise.
 *
 * NOTE that the task may be already dead.
 */
int sched_setscheduler(struct task_struct *p, int policy,
		       const struct sched_param *param)
{
	return _sched_setscheduler(p, policy, param, true);
}
EXPORT_SYMBOL_GPL(sched_setscheduler);

int sched_setattr(struct task_struct *p, const struct sched_attr *attr)
{
	return __sched_setscheduler(p, attr, true, true);
}
EXPORT_SYMBOL_GPL(sched_setattr);

/**
 * sched_setscheduler_nocheck - change the scheduling policy and/or RT priority of a thread from kernelspace.
 * @p: the task in question.
 * @policy: new policy.
 * @param: structure containing the new RT priority.
 *
 * Just like sched_setscheduler, only don't bother checking if the
 * current context has permission.  For example, this is needed in
 * stop_machine(): we create temporary high priority worker threads,
 * but our caller might not have that capability.
 *
 * Return: 0 on success. An error code otherwise.
 */
int sched_setscheduler_nocheck(struct task_struct *p, int policy,
			       const struct sched_param *param)
{
	return _sched_setscheduler(p, policy, param, false);
}
EXPORT_SYMBOL(sched_setscheduler_nocheck);

static int
do_sched_setscheduler(pid_t pid, int policy, struct sched_param __user *param)
{
	struct sched_param lparam;
	struct task_struct *p;
	int retval;

	if (!param || pid < 0)
		return -EINVAL;
	if (copy_from_user(&lparam, param, sizeof(struct sched_param)))
		return -EFAULT;

	rcu_read_lock();
	retval = -ESRCH;
	p = find_process_by_pid(pid);
	if (p != NULL)
		retval = sched_setscheduler(p, policy, &lparam);
	rcu_read_unlock();

	return retval;
}

/*
 * Mimics kernel/events/core.c perf_copy_attr().
 */
static int sched_copy_attr(struct sched_attr __user *uattr,
			   struct sched_attr *attr)
{
	u32 size;
	int ret;

	if (!access_ok(VERIFY_WRITE, uattr, SCHED_ATTR_SIZE_VER0))
		return -EFAULT;

	/*
	 * zero the full structure, so that a short copy will be nice.
	 */
	memset(attr, 0, sizeof(*attr));

	ret = get_user(size, &uattr->size);
	if (ret)
		return ret;

	if (size > PAGE_SIZE)	/* silly large */
		goto err_size;

	if (!size)		/* abi compat */
		size = SCHED_ATTR_SIZE_VER0;

	if (size < SCHED_ATTR_SIZE_VER0)
		goto err_size;

	/*
	 * If we're handed a bigger struct than we know of,
	 * ensure all the unknown bits are 0 - i.e. new
	 * user-space does not rely on any kernel feature
	 * extensions we dont know about yet.
	 */
	if (size > sizeof(*attr)) {
		unsigned char __user *addr;
		unsigned char __user *end;
		unsigned char val;

		addr = (void __user *)uattr + sizeof(*attr);
		end  = (void __user *)uattr + size;

		for (; addr < end; addr++) {
			ret = get_user(val, addr);
			if (ret)
				return ret;
			if (val)
				goto err_size;
		}
		size = sizeof(*attr);
	}

	ret = copy_from_user(attr, uattr, size);
	if (ret)
		return -EFAULT;

	/*
	 * XXX: do we want to be lenient like existing syscalls; or do we want
	 * to be strict and return an error on out-of-bounds values?
	 */
	attr->sched_nice = clamp(attr->sched_nice, MIN_NICE, MAX_NICE);

	return 0;

err_size:
	put_user(sizeof(*attr), &uattr->size);
	return -E2BIG;
}

/**
 * sys_sched_setscheduler - set/change the scheduler policy and RT priority
 * @pid: the pid in question.
 * @policy: new policy.
 * @param: structure containing the new RT priority.
 *
 * Return: 0 on success. An error code otherwise.
 */
SYSCALL_DEFINE3(sched_setscheduler, pid_t, pid, int, policy,
		struct sched_param __user *, param)
{
	/* negative values for policy are not valid */
	if (policy < 0)
		return -EINVAL;

	return do_sched_setscheduler(pid, policy, param);
}

/**
 * sys_sched_setparam - set/change the RT priority of a thread
 * @pid: the pid in question.
 * @param: structure containing the new RT priority.
 *
 * Return: 0 on success. An error code otherwise.
 */
SYSCALL_DEFINE2(sched_setparam, pid_t, pid, struct sched_param __user *, param)
{
	return do_sched_setscheduler(pid, SETPARAM_POLICY, param);
}

/**
 * sys_sched_setattr - same as above, but with extended sched_attr
 * @pid: the pid in question.
 * @uattr: structure containing the extended parameters.
 * @flags: for future extension.
 */
SYSCALL_DEFINE3(sched_setattr, pid_t, pid, struct sched_attr __user *, uattr,
			       unsigned int, flags)
{
	struct sched_attr attr;
	struct task_struct *p;
	int retval;

	if (!uattr || pid < 0 || flags)
		return -EINVAL;

	retval = sched_copy_attr(uattr, &attr);
	if (retval)
		return retval;

	if ((int)attr.sched_policy < 0)
		return -EINVAL;

	rcu_read_lock();
	retval = -ESRCH;
	p = find_process_by_pid(pid);
	if (p != NULL)
		retval = sched_setattr(p, &attr);
	rcu_read_unlock();

	return retval;
}

/**
 * sys_sched_getscheduler - get the policy (scheduling class) of a thread
 * @pid: the pid in question.
 *
 * Return: On success, the policy of the thread. Otherwise, a negative error
 * code.
 */
SYSCALL_DEFINE1(sched_getscheduler, pid_t, pid)
{
	struct task_struct *p;
	int retval;

	if (pid < 0)
		return -EINVAL;

	retval = -ESRCH;
	rcu_read_lock();
	p = find_process_by_pid(pid);
	if (p) {
		retval = security_task_getscheduler(p);
		if (!retval)
			retval = p->policy
				| (p->sched_reset_on_fork ? SCHED_RESET_ON_FORK : 0);
	}
	rcu_read_unlock();
	return retval;
}

/**
 * sys_sched_getparam - get the RT priority of a thread
 * @pid: the pid in question.
 * @param: structure containing the RT priority.
 *
 * Return: On success, 0 and the RT priority is in @param. Otherwise, an error
 * code.
 */
SYSCALL_DEFINE2(sched_getparam, pid_t, pid, struct sched_param __user *, param)
{
	struct sched_param lp = { .sched_priority = 0 };
	struct task_struct *p;
	int retval;

	if (!param || pid < 0)
		return -EINVAL;

	rcu_read_lock();
	p = find_process_by_pid(pid);
	retval = -ESRCH;
	if (!p)
		goto out_unlock;

	retval = security_task_getscheduler(p);
	if (retval)
		goto out_unlock;

	if (task_has_rt_policy(p))
		lp.sched_priority = p->rt_priority;
	rcu_read_unlock();

	/*
	 * This one might sleep, we cannot do it with a spinlock held ...
	 */
	retval = copy_to_user(param, &lp, sizeof(*param)) ? -EFAULT : 0;

	return retval;

out_unlock:
	rcu_read_unlock();
	return retval;
}

static int sched_read_attr(struct sched_attr __user *uattr,
			   struct sched_attr *attr,
			   unsigned int usize)
{
	int ret;

	if (!access_ok(VERIFY_WRITE, uattr, usize))
		return -EFAULT;

	/*
	 * If we're handed a smaller struct than we know of,
	 * ensure all the unknown bits are 0 - i.e. old
	 * user-space does not get uncomplete information.
	 */
	if (usize < sizeof(*attr)) {
		unsigned char *addr;
		unsigned char *end;

		addr = (void *)attr + usize;
		end  = (void *)attr + sizeof(*attr);

		for (; addr < end; addr++) {
			if (*addr)
				return -EFBIG;
		}

		attr->size = usize;
	}

	ret = copy_to_user(uattr, attr, attr->size);
	if (ret)
		return -EFAULT;

	return 0;
}

/**
 * sys_sched_getattr - similar to sched_getparam, but with sched_attr
 * @pid: the pid in question.
 * @uattr: structure containing the extended parameters.
 * @size: sizeof(attr) for fwd/bwd comp.
 * @flags: for future extension.
 */
SYSCALL_DEFINE4(sched_getattr, pid_t, pid, struct sched_attr __user *, uattr,
		unsigned int, size, unsigned int, flags)
{
	struct sched_attr attr = {
		.size = sizeof(struct sched_attr),
	};
	struct task_struct *p;
	int retval;

	if (!uattr || pid < 0 || size > PAGE_SIZE ||
	    size < SCHED_ATTR_SIZE_VER0 || flags)
		return -EINVAL;

	rcu_read_lock();
	p = find_process_by_pid(pid);
	retval = -ESRCH;
	if (!p)
		goto out_unlock;

	retval = security_task_getscheduler(p);
	if (retval)
		goto out_unlock;

	attr.sched_policy = p->policy;
	if (p->sched_reset_on_fork)
		attr.sched_flags |= SCHED_FLAG_RESET_ON_FORK;
	if (task_has_dl_policy(p))
		__getparam_dl(p, &attr);
	else if (task_has_rt_policy(p))
		attr.sched_priority = p->rt_priority;
	else
		attr.sched_nice = task_nice(p);

	rcu_read_unlock();

	retval = sched_read_attr(uattr, &attr, size);
	return retval;

out_unlock:
	rcu_read_unlock();
	return retval;
}

long sched_setaffinity(pid_t pid, const struct cpumask *in_mask)
{
	cpumask_var_t cpus_allowed, new_mask;
	struct task_struct *p;
	int retval;
	int dest_cpu;
	cpumask_t allowed_mask;

	rcu_read_lock();

	p = find_process_by_pid(pid);
	if (!p) {
		rcu_read_unlock();
		return -ESRCH;
	}

	/* Prevent p going away */
	get_task_struct(p);
	rcu_read_unlock();

	if (p->flags & PF_NO_SETAFFINITY) {
		retval = -EINVAL;
		goto out_put_task;
	}
	if (!alloc_cpumask_var(&cpus_allowed, GFP_KERNEL)) {
		retval = -ENOMEM;
		goto out_put_task;
	}
	if (!alloc_cpumask_var(&new_mask, GFP_KERNEL)) {
		retval = -ENOMEM;
		goto out_free_cpus_allowed;
	}
	retval = -EPERM;
	if (!check_same_owner(p)) {
		rcu_read_lock();
		if (!ns_capable(__task_cred(p)->user_ns, CAP_SYS_NICE)) {
			rcu_read_unlock();
			goto out_free_new_mask;
		}
		rcu_read_unlock();
	}

	retval = security_task_setscheduler(p);
	if (retval)
		goto out_free_new_mask;


	cpuset_cpus_allowed(p, cpus_allowed);
	cpumask_and(new_mask, in_mask, cpus_allowed);

	/*
	 * Since bandwidth control happens on root_domain basis,
	 * if admission test is enabled, we only admit -deadline
	 * tasks allowed to run on all the CPUs in the task's
	 * root_domain.
	 */
#ifdef CONFIG_SMP
	if (task_has_dl_policy(p) && dl_bandwidth_enabled()) {
		rcu_read_lock();
		if (!cpumask_subset(task_rq(p)->rd->span, new_mask)) {
			retval = -EBUSY;
			rcu_read_unlock();
			goto out_free_new_mask;
		}
		rcu_read_unlock();
	}
#endif
again:
	cpumask_andnot(&allowed_mask, new_mask, cpu_isolated_mask);
	dest_cpu = cpumask_any_and(cpu_active_mask, &allowed_mask);
	if (dest_cpu < nr_cpu_ids) {
		retval = __set_cpus_allowed_ptr(p, new_mask, true);
		if (!retval) {
			cpuset_cpus_allowed(p, cpus_allowed);
			if (!cpumask_subset(new_mask, cpus_allowed)) {
				/*
				 * We must have raced with a concurrent cpuset
				 * update. Just reset the cpus_allowed to the
				 * cpuset's cpus_allowed
				 */
				cpumask_copy(new_mask, cpus_allowed);
				goto again;
			}
		}
	} else {
		retval = -EINVAL;
	}

out_free_new_mask:
	free_cpumask_var(new_mask);
out_free_cpus_allowed:
	free_cpumask_var(cpus_allowed);
out_put_task:
	put_task_struct(p);
	return retval;
}

static int get_user_cpu_mask(unsigned long __user *user_mask_ptr, unsigned len,
			     struct cpumask *new_mask)
{
	if (len < cpumask_size())
		cpumask_clear(new_mask);
	else if (len > cpumask_size())
		len = cpumask_size();

	return copy_from_user(new_mask, user_mask_ptr, len) ? -EFAULT : 0;
}

/**
 * sys_sched_setaffinity - set the cpu affinity of a process
 * @pid: pid of the process
 * @len: length in bytes of the bitmask pointed to by user_mask_ptr
 * @user_mask_ptr: user-space pointer to the new cpu mask
 *
 * Return: 0 on success. An error code otherwise.
 */
SYSCALL_DEFINE3(sched_setaffinity, pid_t, pid, unsigned int, len,
		unsigned long __user *, user_mask_ptr)
{
	cpumask_var_t new_mask;
	int retval;

	if (!alloc_cpumask_var(&new_mask, GFP_KERNEL))
		return -ENOMEM;

	retval = get_user_cpu_mask(user_mask_ptr, len, new_mask);
	if (retval == 0)
		retval = sched_setaffinity(pid, new_mask);
	free_cpumask_var(new_mask);
	return retval;
}

long sched_getaffinity(pid_t pid, struct cpumask *mask)
{
	struct task_struct *p;
	unsigned long flags;
	int retval;

	rcu_read_lock();

	retval = -ESRCH;
	p = find_process_by_pid(pid);
	if (!p)
		goto out_unlock;

	retval = security_task_getscheduler(p);
	if (retval)
		goto out_unlock;

	raw_spin_lock_irqsave(&p->pi_lock, flags);
	cpumask_and(mask, &p->cpus_allowed, cpu_active_mask);
	raw_spin_unlock_irqrestore(&p->pi_lock, flags);

out_unlock:
	rcu_read_unlock();

	return retval;
}

/**
 * sys_sched_getaffinity - get the cpu affinity of a process
 * @pid: pid of the process
 * @len: length in bytes of the bitmask pointed to by user_mask_ptr
 * @user_mask_ptr: user-space pointer to hold the current cpu mask
 *
 * Return: 0 on success. An error code otherwise.
 */
SYSCALL_DEFINE3(sched_getaffinity, pid_t, pid, unsigned int, len,
		unsigned long __user *, user_mask_ptr)
{
	int ret;
	cpumask_var_t mask;

	if ((len * BITS_PER_BYTE) < nr_cpu_ids)
		return -EINVAL;
	if (len & (sizeof(unsigned long)-1))
		return -EINVAL;

	if (!alloc_cpumask_var(&mask, GFP_KERNEL))
		return -ENOMEM;

	ret = sched_getaffinity(pid, mask);
	if (ret == 0) {
		size_t retlen = min_t(size_t, len, cpumask_size());

		if (copy_to_user(user_mask_ptr, mask, retlen))
			ret = -EFAULT;
		else
			ret = retlen;
	}
	free_cpumask_var(mask);

	return ret;
}

/**
 * sys_sched_yield - yield the current processor to other threads.
 *
 * This function yields the current CPU to other tasks. If there are no
 * other threads running on this CPU then this function will return.
 *
 * Return: 0.
 */
SYSCALL_DEFINE0(sched_yield)
{
	struct rq *rq = this_rq_lock();

	schedstat_inc(rq, yld_count);
	current->sched_class->yield_task(rq);

	/*
	 * Since we are going to call schedule() anyway, there's
	 * no need to preempt or enable interrupts:
	 */
	__release(rq->lock);
	spin_release(&rq->lock.dep_map, 1, _THIS_IP_);
	do_raw_spin_unlock(&rq->lock);
	sched_preempt_enable_no_resched();

	schedule();

	return 0;
}

int __sched _cond_resched(void)
{
	if (should_resched(0)) {
		preempt_schedule_common();
		return 1;
	}
	return 0;
}
EXPORT_SYMBOL(_cond_resched);

/*
 * __cond_resched_lock() - if a reschedule is pending, drop the given lock,
 * call schedule, and on return reacquire the lock.
 *
 * This works OK both with and without CONFIG_PREEMPT. We do strange low-level
 * operations here to prevent schedule() from being called twice (once via
 * spin_unlock(), once by hand).
 */
int __cond_resched_lock(spinlock_t *lock)
{
	int resched = should_resched(PREEMPT_LOCK_OFFSET);
	int ret = 0;

	lockdep_assert_held(lock);

	if (spin_needbreak(lock) || resched) {
		spin_unlock(lock);
		if (resched)
			preempt_schedule_common();
		else
			cpu_relax();
		ret = 1;
		spin_lock(lock);
	}
	return ret;
}
EXPORT_SYMBOL(__cond_resched_lock);

int __sched __cond_resched_softirq(void)
{
	BUG_ON(!in_softirq());

	if (should_resched(SOFTIRQ_DISABLE_OFFSET)) {
		local_bh_enable();
		preempt_schedule_common();
		local_bh_disable();
		return 1;
	}
	return 0;
}
EXPORT_SYMBOL(__cond_resched_softirq);

/**
 * yield - yield the current processor to other threads.
 *
 * Do not ever use this function, there's a 99% chance you're doing it wrong.
 *
 * The scheduler is at all times free to pick the calling task as the most
 * eligible task to run, if removing the yield() call from your code breaks
 * it, its already broken.
 *
 * Typical broken usage is:
 *
 * while (!event)
 * 	yield();
 *
 * where one assumes that yield() will let 'the other' process run that will
 * make event true. If the current task is a SCHED_FIFO task that will never
 * happen. Never use yield() as a progress guarantee!!
 *
 * If you want to use yield() to wait for something, use wait_event().
 * If you want to use yield() to be 'nice' for others, use cond_resched().
 * If you still want to use yield(), do not!
 */
void __sched yield(void)
{
	set_current_state(TASK_RUNNING);
	sys_sched_yield();
}
EXPORT_SYMBOL(yield);

/**
 * yield_to - yield the current processor to another thread in
 * your thread group, or accelerate that thread toward the
 * processor it's on.
 * @p: target task
 * @preempt: whether task preemption is allowed or not
 *
 * It's the caller's job to ensure that the target task struct
 * can't go away on us before we can do any checks.
 *
 * Return:
 *	true (>0) if we indeed boosted the target task.
 *	false (0) if we failed to boost the target.
 *	-ESRCH if there's no task to yield to.
 */
int __sched yield_to(struct task_struct *p, bool preempt)
{
	struct task_struct *curr = current;
	struct rq *rq, *p_rq;
	unsigned long flags;
	int yielded = 0;

	local_irq_save(flags);
	rq = this_rq();

again:
	p_rq = task_rq(p);
	/*
	 * If we're the only runnable task on the rq and target rq also
	 * has only one task, there's absolutely no point in yielding.
	 */
	if (rq->nr_running == 1 && p_rq->nr_running == 1) {
		yielded = -ESRCH;
		goto out_irq;
	}

	double_rq_lock(rq, p_rq);
	if (task_rq(p) != p_rq) {
		double_rq_unlock(rq, p_rq);
		goto again;
	}

	if (!curr->sched_class->yield_to_task)
		goto out_unlock;

	if (curr->sched_class != p->sched_class)
		goto out_unlock;

	if (task_running(p_rq, p) || p->state)
		goto out_unlock;

	yielded = curr->sched_class->yield_to_task(rq, p, preempt);
	if (yielded) {
		schedstat_inc(rq, yld_count);
		/*
		 * Make p's CPU reschedule; pick_next_entity takes care of
		 * fairness.
		 */
		if (preempt && rq != p_rq)
			resched_curr(p_rq);
	}

out_unlock:
	double_rq_unlock(rq, p_rq);
out_irq:
	local_irq_restore(flags);

	if (yielded > 0)
		schedule();

	return yielded;
}
EXPORT_SYMBOL_GPL(yield_to);

/*
 * This task is about to go to sleep on IO. Increment rq->nr_iowait so
 * that process accounting knows that this is a task in IO wait state.
 */
long __sched io_schedule_timeout(long timeout)
{
	int old_iowait = current->in_iowait;
	struct rq *rq;
	long ret;

	current->in_iowait = 1;
	blk_schedule_flush_plug(current);

	delayacct_blkio_start();
	rq = raw_rq();
	atomic_inc(&rq->nr_iowait);
	ret = schedule_timeout(timeout);
	current->in_iowait = old_iowait;
	atomic_dec(&rq->nr_iowait);
	delayacct_blkio_end();

	return ret;
}
EXPORT_SYMBOL(io_schedule_timeout);

/**
 * sys_sched_get_priority_max - return maximum RT priority.
 * @policy: scheduling class.
 *
 * Return: On success, this syscall returns the maximum
 * rt_priority that can be used by a given scheduling class.
 * On failure, a negative error code is returned.
 */
SYSCALL_DEFINE1(sched_get_priority_max, int, policy)
{
	int ret = -EINVAL;

	switch (policy) {
	case SCHED_FIFO:
	case SCHED_RR:
		ret = MAX_USER_RT_PRIO-1;
		break;
	case SCHED_DEADLINE:
	case SCHED_NORMAL:
	case SCHED_BATCH:
	case SCHED_IDLE:
		ret = 0;
		break;
	}
	return ret;
}

/**
 * sys_sched_get_priority_min - return minimum RT priority.
 * @policy: scheduling class.
 *
 * Return: On success, this syscall returns the minimum
 * rt_priority that can be used by a given scheduling class.
 * On failure, a negative error code is returned.
 */
SYSCALL_DEFINE1(sched_get_priority_min, int, policy)
{
	int ret = -EINVAL;

	switch (policy) {
	case SCHED_FIFO:
	case SCHED_RR:
		ret = 1;
		break;
	case SCHED_DEADLINE:
	case SCHED_NORMAL:
	case SCHED_BATCH:
	case SCHED_IDLE:
		ret = 0;
	}
	return ret;
}

/**
 * sys_sched_rr_get_interval - return the default timeslice of a process.
 * @pid: pid of the process.
 * @interval: userspace pointer to the timeslice value.
 *
 * this syscall writes the default timeslice value of a given process
 * into the user-space timespec buffer. A value of '0' means infinity.
 *
 * Return: On success, 0 and the timeslice is in @interval. Otherwise,
 * an error code.
 */
SYSCALL_DEFINE2(sched_rr_get_interval, pid_t, pid,
		struct timespec __user *, interval)
{
	struct task_struct *p;
	unsigned int time_slice;
	unsigned long flags;
	struct rq *rq;
	int retval;
	struct timespec t;

	if (pid < 0)
		return -EINVAL;

	retval = -ESRCH;
	rcu_read_lock();
	p = find_process_by_pid(pid);
	if (!p)
		goto out_unlock;

	retval = security_task_getscheduler(p);
	if (retval)
		goto out_unlock;

	rq = task_rq_lock(p, &flags);
	time_slice = 0;
	if (p->sched_class->get_rr_interval)
		time_slice = p->sched_class->get_rr_interval(rq, p);
	task_rq_unlock(rq, p, &flags);

	rcu_read_unlock();
	jiffies_to_timespec(time_slice, &t);
	retval = copy_to_user(interval, &t, sizeof(t)) ? -EFAULT : 0;
	return retval;

out_unlock:
	rcu_read_unlock();
	return retval;
}

static const char stat_nam[] = TASK_STATE_TO_CHAR_STR;

void sched_show_task(struct task_struct *p)
{
	unsigned long free = 0;
	int ppid;
	unsigned long state = p->state;

	if (state)
		state = __ffs(state) + 1;
	printk(KERN_INFO "%-15.15s %c", p->comm,
		state < sizeof(stat_nam) - 1 ? stat_nam[state] : '?');
#if BITS_PER_LONG == 32
	if (state == TASK_RUNNING)
		printk(KERN_CONT " running  ");
	else
		printk(KERN_CONT " %08lx ", thread_saved_pc(p));
#else
	if (state == TASK_RUNNING)
		printk(KERN_CONT "  running task    ");
	else
		printk(KERN_CONT " %016lx ", thread_saved_pc(p));
#endif
#ifdef CONFIG_DEBUG_STACK_USAGE
	free = stack_not_used(p);
#endif
	ppid = 0;
	rcu_read_lock();
	if (pid_alive(p))
		ppid = task_pid_nr(rcu_dereference(p->real_parent));
	rcu_read_unlock();
	printk(KERN_CONT "%5lu %5d %6d 0x%08lx\n", free,
		task_pid_nr(p), ppid,
		(unsigned long)task_thread_info(p)->flags);

	print_worker_info(KERN_INFO, p);
	show_stack(p, NULL);
}

void show_state_filter(unsigned long state_filter)
{
	struct task_struct *g, *p;

#if BITS_PER_LONG == 32
	printk(KERN_INFO
		"  task                PC stack   pid father\n");
#else
	printk(KERN_INFO
		"  task                        PC stack   pid father\n");
#endif
	rcu_read_lock();
	for_each_process_thread(g, p) {
		/*
		 * reset the NMI-timeout, listing all files on a slow
		 * console might take a lot of time:
		 * Also, reset softlockup watchdogs on all CPUs, because
		 * another CPU might be blocked waiting for us to process
		 * an IPI.
		 */
		touch_nmi_watchdog();
		touch_all_softlockup_watchdogs();
		if (!state_filter || (p->state & state_filter))
			sched_show_task(p);
	}

	touch_all_softlockup_watchdogs();

#ifdef CONFIG_SCHED_DEBUG
	sysrq_sched_debug_show();
#endif
	rcu_read_unlock();
	/*
	 * Only show locks if all tasks are dumped:
	 */
	if (!state_filter)
		debug_show_all_locks();
}

void init_idle_bootup_task(struct task_struct *idle)
{
	idle->sched_class = &idle_sched_class;
}

/**
 * init_idle - set up an idle thread for a given CPU
 * @idle: task in question
 * @cpu: cpu the idle task belongs to
 * @cpu_up: differentiate between initial boot vs hotplug
 *
 * NOTE: this function does not set the idle thread's NEED_RESCHED
 * flag, to make booting more robust.
 */
void init_idle(struct task_struct *idle, int cpu, bool cpu_up)
{
	struct rq *rq = cpu_rq(cpu);
	unsigned long flags;

	if (!cpu_up)
		init_new_task_load(idle, true);

	raw_spin_lock_irqsave(&idle->pi_lock, flags);
	raw_spin_lock(&rq->lock);

	__sched_fork(0, idle);

	idle->state = TASK_RUNNING;
	idle->se.exec_start = sched_clock();

	kasan_unpoison_task_stack(idle);

#ifdef CONFIG_SMP
	/*
	 * Its possible that init_idle() gets called multiple times on a task,
	 * in that case do_set_cpus_allowed() will not do the right thing.
	 *
	 * And since this is boot we can forgo the serialization.
	 */
	set_cpus_allowed_common(idle, cpumask_of(cpu));
#endif
	/*
	 * We're having a chicken and egg problem, even though we are
	 * holding rq->lock, the cpu isn't yet set to this cpu so the
	 * lockdep check in task_group() will fail.
	 *
	 * Similar case to sched_fork(). / Alternatively we could
	 * use task_rq_lock() here and obtain the other rq->lock.
	 *
	 * Silence PROVE_RCU
	 */
	rcu_read_lock();
	__set_task_cpu(idle, cpu);
	rcu_read_unlock();

	rq->curr = rq->idle = idle;
	idle->on_rq = TASK_ON_RQ_QUEUED;
#ifdef CONFIG_SMP
	idle->on_cpu = 1;
#endif
	raw_spin_unlock(&rq->lock);
	raw_spin_unlock_irqrestore(&idle->pi_lock, flags);

	/* Set the preempt count _outside_ the spinlocks! */
	init_idle_preempt_count(idle, cpu);

	/*
	 * The idle tasks have their own, simple scheduling class:
	 */
	idle->sched_class = &idle_sched_class;
	ftrace_graph_init_idle_task(idle, cpu);
	vtime_init_idle(idle, cpu);
#ifdef CONFIG_SMP
	sprintf(idle->comm, "%s/%d", INIT_TASK_COMM, cpu);
#endif
}

int cpuset_cpumask_can_shrink(const struct cpumask *cur,
			      const struct cpumask *trial)
{
	int ret = 1, trial_cpus;
	struct dl_bw *cur_dl_b;
	unsigned long flags;

	if (!cpumask_weight(cur))
		return ret;

	rcu_read_lock_sched();
	cur_dl_b = dl_bw_of(cpumask_any(cur));
	trial_cpus = cpumask_weight(trial);

	raw_spin_lock_irqsave(&cur_dl_b->lock, flags);
	if (cur_dl_b->bw != -1 &&
	    cur_dl_b->bw * trial_cpus < cur_dl_b->total_bw)
		ret = 0;
	raw_spin_unlock_irqrestore(&cur_dl_b->lock, flags);
	rcu_read_unlock_sched();

	return ret;
}

int task_can_attach(struct task_struct *p,
		    const struct cpumask *cs_cpus_allowed)
{
	int ret = 0;

	/*
	 * Kthreads which disallow setaffinity shouldn't be moved
	 * to a new cpuset; we don't want to change their cpu
	 * affinity and isolating such threads by their set of
	 * allowed nodes is unnecessary.  Thus, cpusets are not
	 * applicable for such threads.  This prevents checking for
	 * success of set_cpus_allowed_ptr() on all attached tasks
	 * before cpus_allowed may be changed.
	 */
	if (p->flags & PF_NO_SETAFFINITY) {
		ret = -EINVAL;
		goto out;
	}

#ifdef CONFIG_SMP
	if (dl_task(p) && !cpumask_intersects(task_rq(p)->rd->span,
					      cs_cpus_allowed)) {
		unsigned int dest_cpu = cpumask_any_and(cpu_active_mask,
							cs_cpus_allowed);
		struct dl_bw *dl_b;
		bool overflow;
		int cpus;
		unsigned long flags;

		rcu_read_lock_sched();
		dl_b = dl_bw_of(dest_cpu);
		raw_spin_lock_irqsave(&dl_b->lock, flags);
		cpus = dl_bw_cpus(dest_cpu);
		overflow = __dl_overflow(dl_b, cpus, 0, p->dl.dl_bw);
		if (overflow)
			ret = -EBUSY;
		else {
			/*
			 * We reserve space for this task in the destination
			 * root_domain, as we can't fail after this point.
			 * We will free resources in the source root_domain
			 * later on (see set_cpus_allowed_dl()).
			 */
			__dl_add(dl_b, p->dl.dl_bw);
		}
		raw_spin_unlock_irqrestore(&dl_b->lock, flags);
		rcu_read_unlock_sched();

	}
#endif
out:
	return ret;
}

#ifdef CONFIG_SMP

#ifdef CONFIG_NUMA_BALANCING
/* Migrate current task p to target_cpu */
int migrate_task_to(struct task_struct *p, int target_cpu)
{
	struct migration_arg arg = { p, target_cpu };
	int curr_cpu = task_cpu(p);

	if (curr_cpu == target_cpu)
		return 0;

	if (!cpumask_test_cpu(target_cpu, tsk_cpus_allowed(p)))
		return -EINVAL;

	/* TODO: This is not properly updating schedstats */

	trace_sched_move_numa(p, curr_cpu, target_cpu);
	return stop_one_cpu(curr_cpu, migration_cpu_stop, &arg);
}

/*
 * Requeue a task on a given node and accurately track the number of NUMA
 * tasks on the runqueues
 */
void sched_setnuma(struct task_struct *p, int nid)
{
	struct rq *rq;
	unsigned long flags;
	bool queued, running;

	rq = task_rq_lock(p, &flags);
	queued = task_on_rq_queued(p);
	running = task_current(rq, p);

	if (queued)
		dequeue_task(rq, p, DEQUEUE_SAVE);
	if (running)
		put_prev_task(rq, p);

	p->numa_preferred_nid = nid;

	if (running)
		p->sched_class->set_curr_task(rq);
	if (queued)
		enqueue_task(rq, p, ENQUEUE_RESTORE);
	task_rq_unlock(rq, p, &flags);
}
#endif /* CONFIG_NUMA_BALANCING */

#ifdef CONFIG_HOTPLUG_CPU
/*
 * Ensures that the idle task is using init_mm right before its cpu goes
 * offline.
 */
void idle_task_exit(void)
{
	struct mm_struct *mm = current->active_mm;

	BUG_ON(cpu_online(smp_processor_id()));

	if (mm != &init_mm) {
		switch_mm(mm, &init_mm, current);
		finish_arch_post_lock_switch();
	}
	mmdrop(mm);
}

/*
 * Since this CPU is going 'away' for a while, fold any nr_active delta
 * we might have. Assumes we're called after migrate_tasks() so that the
 * nr_active count is stable.
 *
 * Also see the comment "Global load-average calculations".
 */
static void calc_load_migrate(struct rq *rq)
{
	long delta = calc_load_fold_active(rq);
	if (delta)
		atomic_long_add(delta, &calc_load_tasks);
}

static void put_prev_task_fake(struct rq *rq, struct task_struct *prev)
{
}

static const struct sched_class fake_sched_class = {
	.put_prev_task = put_prev_task_fake,
};

static struct task_struct fake_task = {
	/*
	 * Avoid pull_{rt,dl}_task()
	 */
	.prio = MAX_PRIO + 1,
	.sched_class = &fake_sched_class,
};

/*
 * Remove a task from the runqueue and pretend that it's migrating. This
 * should prevent migrations for the detached task and disallow further
 * changes to tsk_cpus_allowed.
 */
static void
detach_one_task(struct task_struct *p, struct rq *rq, struct list_head *tasks)
{
	lockdep_assert_held(&rq->lock);

	p->on_rq = TASK_ON_RQ_MIGRATING;
	deactivate_task(rq, p, 0);
	list_add(&p->se.group_node, tasks);
}

static void attach_tasks(struct list_head *tasks, struct rq *rq)
{
	struct task_struct *p;

	lockdep_assert_held(&rq->lock);

	while (!list_empty(tasks)) {
		p = list_first_entry(tasks, struct task_struct, se.group_node);
		list_del_init(&p->se.group_node);

		BUG_ON(task_rq(p) != rq);
		activate_task(rq, p, 0);
		p->on_rq = TASK_ON_RQ_QUEUED;
	}
}

/*
 * Migrate all tasks (not pinned if pinned argument say so) from the rq,
 * sleeping tasks will be migrated by try_to_wake_up()->select_task_rq().
 *
 * Called with rq->lock held even though we'er in stop_machine() and
 * there's no concurrency possible, we hold the required locks anyway
 * because of lock validation efforts.
 */
static void migrate_tasks(struct rq *dead_rq, bool migrate_pinned_tasks)
{
	struct rq *rq = dead_rq;
	struct task_struct *next, *stop = rq->stop;
	int dest_cpu;
	unsigned int num_pinned_kthreads = 1; /* this thread */
	LIST_HEAD(tasks);
	cpumask_t avail_cpus;

	cpumask_andnot(&avail_cpus, cpu_online_mask, cpu_isolated_mask);

	/*
	 * Fudge the rq selection such that the below task selection loop
	 * doesn't get stuck on the currently eligible stop task.
	 *
	 * We're currently inside stop_machine() and the rq is either stuck
	 * in the stop_machine_cpu_stop() loop, or we're executing this code,
	 * either way we should never end up calling schedule() until we're
	 * done here.
	 */
	rq->stop = NULL;

	/*
	 * put_prev_task() and pick_next_task() sched
	 * class method both need to have an up-to-date
	 * value of rq->clock[_task]
	 */
	update_rq_clock(rq);

	for (;;) {
		/*
		 * There's this thread running, bail when that's the only
		 * remaining thread.
		 */
		if (rq->nr_running == 1)
			break;

		/*
		 * pick_next_task assumes pinned rq->lock.
		 */
		lockdep_pin_lock(&rq->lock);
		next = pick_next_task(rq, &fake_task);
		BUG_ON(!next);
		next->sched_class->put_prev_task(rq, next);

		if (!migrate_pinned_tasks && next->flags & PF_KTHREAD &&
			!cpumask_intersects(&avail_cpus, &next->cpus_allowed)) {
			detach_one_task(next, rq, &tasks);
			num_pinned_kthreads += 1;
			lockdep_unpin_lock(&rq->lock);
			continue;
		}

		/*
		 * Rules for changing task_struct::cpus_allowed are holding
		 * both pi_lock and rq->lock, such that holding either
		 * stabilizes the mask.
		 *
		 * Drop rq->lock is not quite as disastrous as it usually is
		 * because !cpu_active at this point, which means load-balance
		 * will not interfere. Also, stop-machine.
		 */
		lockdep_unpin_lock(&rq->lock);
		raw_spin_unlock(&rq->lock);
		raw_spin_lock(&next->pi_lock);
		raw_spin_lock(&rq->lock);

		/*
		 * Since we're inside stop-machine, _nothing_ should have
		 * changed the task, WARN if weird stuff happened, because in
		 * that case the above rq->lock drop is a fail too.
		 * However, during cpu isolation the load balancer might have
		 * interferred since we don't stop all CPUs. Ignore warning for
		 * this case.
		 */
		if (task_rq(next) != rq || !task_on_rq_queued(next)) {
			WARN_ON(migrate_pinned_tasks);
			raw_spin_unlock(&next->pi_lock);
			continue;
		}

		/* Find suitable destination for @next, with force if needed. */
		dest_cpu = select_fallback_rq(dead_rq->cpu, next, false);

		rq = __migrate_task(rq, next, dest_cpu);
		if (rq != dead_rq) {
			raw_spin_unlock(&next->pi_lock);
			raw_spin_unlock(&rq->lock);
			notify_migration(dead_rq->cpu, dest_cpu, true, next);
			rq = dead_rq;
			raw_spin_lock(&next->pi_lock);
			raw_spin_lock(&rq->lock);
		}
		raw_spin_unlock(&next->pi_lock);
	}

	rq->stop = stop;

	if (num_pinned_kthreads > 1)
		attach_tasks(&tasks, rq);
}

static void set_rq_online(struct rq *rq);
static void set_rq_offline(struct rq *rq);

int do_isolation_work_cpu_stop(void *data)
{
	unsigned int cpu = smp_processor_id();
	struct rq *rq = cpu_rq(cpu);

	watchdog_disable(cpu);

	irq_migrate_all_off_this_cpu();

	local_irq_disable();

	sched_ttwu_pending();

	raw_spin_lock(&rq->lock);

	/*
	 * Temporarily mark the rq as offline. This will allow us to
	 * move tasks off the CPU.
	 */
	if (rq->rd) {
		BUG_ON(!cpumask_test_cpu(cpu, rq->rd->span));
		set_rq_offline(rq);
	}

	migrate_tasks(rq, false);

	if (rq->rd)
		set_rq_online(rq);
	raw_spin_unlock(&rq->lock);

	/*
	 * We might have been in tickless state. Clear NOHZ flags to avoid
	 * us being kicked for helping out with balancing
	 */
	nohz_balance_clear_nohz_mask(cpu);

	clear_hmp_request(cpu);
	local_irq_enable();
	return 0;
}

int do_unisolation_work_cpu_stop(void *data)
{
	watchdog_enable(smp_processor_id());
	return 0;
}

static void init_sched_groups_capacity(int cpu, struct sched_domain *sd);

static void sched_update_group_capacities(int cpu)
{
	struct sched_domain *sd;

	mutex_lock(&sched_domains_mutex);
	rcu_read_lock();

	for_each_domain(cpu, sd) {
		int balance_cpu = group_balance_cpu(sd->groups);

		init_sched_groups_capacity(cpu, sd);
		/*
		 * Need to ensure this is also called with balancing
		 * cpu.
		*/
		if (cpu != balance_cpu)
			init_sched_groups_capacity(balance_cpu, sd);
	}

	rcu_read_unlock();
	mutex_unlock(&sched_domains_mutex);
}

static unsigned int cpu_isolation_vote[NR_CPUS];

int sched_isolate_count(const cpumask_t *mask, bool include_offline)
{
	cpumask_t count_mask = CPU_MASK_NONE;

	if (include_offline) {
		cpumask_complement(&count_mask, cpu_online_mask);
		cpumask_or(&count_mask, &count_mask, cpu_isolated_mask);
		cpumask_and(&count_mask, &count_mask, mask);
	} else {
		cpumask_and(&count_mask, mask, cpu_isolated_mask);
	}

	return cpumask_weight(&count_mask);
}

/*
 * 1) CPU is isolated and cpu is offlined:
 *	Unisolate the core.
 * 2) CPU is not isolated and CPU is offlined:
 *	No action taken.
 * 3) CPU is offline and request to isolate
 *	Request ignored.
 * 4) CPU is offline and isolated:
 *	Not a possible state.
 * 5) CPU is online and request to isolate
 *	Normal case: Isolate the CPU
 * 6) CPU is not isolated and comes back online
 *	Nothing to do
 *
 * Note: The client calling sched_isolate_cpu() is repsonsible for ONLY
 * calling sched_unisolate_cpu() on a CPU that the client previously isolated.
 * Client is also responsible for unisolating when a core goes offline
 * (after CPU is marked offline).
 */
int sched_isolate_cpu(int cpu)
{
	struct rq *rq = cpu_rq(cpu);
	cpumask_t avail_cpus;
	int ret_code = 0;
	u64 start_time = 0;

	if (trace_sched_isolate_enabled())
		start_time = sched_clock();

	cpu_maps_update_begin();

	cpumask_andnot(&avail_cpus, cpu_online_mask, cpu_isolated_mask);

	/* We cannot isolate ALL cpus in the system */
	if (cpumask_weight(&avail_cpus) == 1) {
		ret_code = -EINVAL;
		goto out;
	}

	if (!cpu_online(cpu)) {
		ret_code = -EINVAL;
		goto out;
	}

	if (++cpu_isolation_vote[cpu] > 1)
		goto out;

	/*
	 * There is a race between watchdog being enabled by hotplug and
	 * core isolation disabling the watchdog. When a CPU is hotplugged in
	 * and the hotplug lock has been released the watchdog thread might
	 * not have run yet to enable the watchdog.
	 * We have to wait for the watchdog to be enabled before proceeding.
	 */
	if (!watchdog_configured(cpu)) {
		msleep(20);
		if (!watchdog_configured(cpu)) {
			--cpu_isolation_vote[cpu];
			ret_code = -EBUSY;
			goto out;
		}
	}

	set_cpu_isolated(cpu, true);
	cpumask_clear_cpu(cpu, &avail_cpus);

	/* Migrate timers */
	smp_call_function_any(&avail_cpus, hrtimer_quiesce_cpu, &cpu, 1);
	smp_call_function_any(&avail_cpus, timer_quiesce_cpu, &cpu, 1);

	stop_cpus(cpumask_of(cpu), do_isolation_work_cpu_stop, 0);

	calc_load_migrate(rq);
	update_max_interval();
	sched_update_group_capacities(cpu);

out:
	cpu_maps_update_done();
	trace_sched_isolate(cpu, cpumask_bits(cpu_isolated_mask)[0],
			    start_time, 1);
	return ret_code;
}

/*
 * Note: The client calling sched_isolate_cpu() is repsonsible for ONLY
 * calling sched_unisolate_cpu() on a CPU that the client previously isolated.
 * Client is also responsible for unisolating when a core goes offline
 * (after CPU is marked offline).
 */
int sched_unisolate_cpu_unlocked(int cpu)
{
	int ret_code = 0;
	struct rq *rq = cpu_rq(cpu);
	u64 start_time = 0;

	if (trace_sched_isolate_enabled())
		start_time = sched_clock();

	if (!cpu_isolation_vote[cpu]) {
		ret_code = -EINVAL;
		goto out;
	}

	if (--cpu_isolation_vote[cpu])
		goto out;

	if (cpu_online(cpu)) {
		unsigned long flags;

		raw_spin_lock_irqsave(&rq->lock, flags);
		rq->age_stamp = sched_clock_cpu(cpu);
		raw_spin_unlock_irqrestore(&rq->lock, flags);
	}

	set_cpu_isolated(cpu, false);
	update_max_interval();
	sched_update_group_capacities(cpu);

	if (cpu_online(cpu)) {
		stop_cpus(cpumask_of(cpu), do_unisolation_work_cpu_stop, 0);

		/* Kick CPU to immediately do load balancing */
		if (!test_and_set_bit(NOHZ_BALANCE_KICK, nohz_flags(cpu)))
			smp_send_reschedule(cpu);
	}

out:
	trace_sched_isolate(cpu, cpumask_bits(cpu_isolated_mask)[0],
			    start_time, 0);
	return ret_code;
}

int sched_unisolate_cpu(int cpu)
{
	int ret_code;

	cpu_maps_update_begin();
	ret_code = sched_unisolate_cpu_unlocked(cpu);
	cpu_maps_update_done();
	return ret_code;
}

#endif /* CONFIG_HOTPLUG_CPU */

#if defined(CONFIG_SCHED_DEBUG) && defined(CONFIG_SYSCTL)

static struct ctl_table sd_ctl_dir[] = {
	{
		.procname	= "sched_domain",
		.mode		= 0555,
	},
	{}
};

static struct ctl_table sd_ctl_root[] = {
	{
		.procname	= "kernel",
		.mode		= 0555,
		.child		= sd_ctl_dir,
	},
	{}
};

static struct ctl_table *sd_alloc_ctl_entry(int n)
{
	struct ctl_table *entry =
		kcalloc(n, sizeof(struct ctl_table), GFP_KERNEL);

	return entry;
}

static void sd_free_ctl_entry(struct ctl_table **tablep)
{
	struct ctl_table *entry;

	/*
	 * In the intermediate directories, both the child directory and
	 * procname are dynamically allocated and could fail but the mode
	 * will always be set. In the lowest directory the names are
	 * static strings and all have proc handlers.
	 */
	for (entry = *tablep; entry->mode; entry++) {
		if (entry->child)
			sd_free_ctl_entry(&entry->child);
		if (entry->proc_handler == NULL)
			kfree(entry->procname);
	}

	kfree(*tablep);
	*tablep = NULL;
}

static int min_load_idx = 0;
static int max_load_idx = CPU_LOAD_IDX_MAX-1;

static void
set_table_entry(struct ctl_table *entry,
		const char *procname, void *data, int maxlen,
		umode_t mode, proc_handler *proc_handler,
		bool load_idx)
{
	entry->procname = procname;
	entry->data = data;
	entry->maxlen = maxlen;
	entry->mode = mode;
	entry->proc_handler = proc_handler;

	if (load_idx) {
		entry->extra1 = &min_load_idx;
		entry->extra2 = &max_load_idx;
	}
}

static struct ctl_table *
sd_alloc_ctl_energy_table(struct sched_group_energy *sge)
{
	struct ctl_table *table = sd_alloc_ctl_entry(5);

	if (table == NULL)
		return NULL;

	set_table_entry(&table[0], "nr_idle_states", &sge->nr_idle_states,
			sizeof(int), 0644, proc_dointvec_minmax, false);
	set_table_entry(&table[1], "idle_states", &sge->idle_states[0].power,
			sge->nr_idle_states*sizeof(struct idle_state), 0644,
			proc_doulongvec_minmax, false);
	set_table_entry(&table[2], "nr_cap_states", &sge->nr_cap_states,
			sizeof(int), 0644, proc_dointvec_minmax, false);
	set_table_entry(&table[3], "cap_states", &sge->cap_states[0].cap,
			sge->nr_cap_states*sizeof(struct capacity_state), 0644,
			proc_doulongvec_minmax, false);

	return table;
}

static struct ctl_table *
sd_alloc_ctl_group_table(struct sched_group *sg)
{
	struct ctl_table *table = sd_alloc_ctl_entry(2);

	if (table == NULL)
		return NULL;

	table->procname = kstrdup("energy", GFP_KERNEL);
	table->mode = 0555;
	table->child = sd_alloc_ctl_energy_table((struct sched_group_energy *)sg->sge);

	return table;
}

static struct ctl_table *
sd_alloc_ctl_domain_table(struct sched_domain *sd)
{
	struct ctl_table *table;
	unsigned int nr_entries = 14;

	int i = 0;
	struct sched_group *sg = sd->groups;

	if (sg->sge) {
		int nr_sgs = 0;

		do {} while (nr_sgs++, sg = sg->next, sg != sd->groups);

		nr_entries += nr_sgs;
	}

	table = sd_alloc_ctl_entry(nr_entries);

	if (table == NULL)
		return NULL;

	set_table_entry(&table[0], "min_interval", &sd->min_interval,
		sizeof(long), 0644, proc_doulongvec_minmax, false);
	set_table_entry(&table[1], "max_interval", &sd->max_interval,
		sizeof(long), 0644, proc_doulongvec_minmax, false);
	set_table_entry(&table[2], "busy_idx", &sd->busy_idx,
		sizeof(int), 0644, proc_dointvec_minmax, true);
	set_table_entry(&table[3], "idle_idx", &sd->idle_idx,
		sizeof(int), 0644, proc_dointvec_minmax, true);
	set_table_entry(&table[4], "newidle_idx", &sd->newidle_idx,
		sizeof(int), 0644, proc_dointvec_minmax, true);
	set_table_entry(&table[5], "wake_idx", &sd->wake_idx,
		sizeof(int), 0644, proc_dointvec_minmax, true);
	set_table_entry(&table[6], "forkexec_idx", &sd->forkexec_idx,
		sizeof(int), 0644, proc_dointvec_minmax, true);
	set_table_entry(&table[7], "busy_factor", &sd->busy_factor,
		sizeof(int), 0644, proc_dointvec_minmax, false);
	set_table_entry(&table[8], "imbalance_pct", &sd->imbalance_pct,
		sizeof(int), 0644, proc_dointvec_minmax, false);
	set_table_entry(&table[9], "cache_nice_tries",
		&sd->cache_nice_tries,
		sizeof(int), 0644, proc_dointvec_minmax, false);
	set_table_entry(&table[10], "flags", &sd->flags,
		sizeof(int), 0644, proc_dointvec_minmax, false);
	set_table_entry(&table[11], "max_newidle_lb_cost",
		&sd->max_newidle_lb_cost,
		sizeof(long), 0644, proc_doulongvec_minmax, false);
	set_table_entry(&table[12], "name", sd->name,
		CORENAME_MAX_SIZE, 0444, proc_dostring, false);
	sg = sd->groups;
	if (sg->sge) {
		char buf[32];
		struct ctl_table *entry = &table[13];

		do {
			snprintf(buf, 32, "group%d", i);
			entry->procname = kstrdup(buf, GFP_KERNEL);
			entry->mode = 0555;
			entry->child = sd_alloc_ctl_group_table(sg);
		} while (entry++, i++, sg = sg->next, sg != sd->groups);
	}
	/* &table[nr_entries-1] is terminator */

	return table;
}

static struct ctl_table *sd_alloc_ctl_cpu_table(int cpu)
{
	struct ctl_table *entry, *table;
	struct sched_domain *sd;
	int domain_num = 0, i;
	char buf[32];

	for_each_domain(cpu, sd)
		domain_num++;
	entry = table = sd_alloc_ctl_entry(domain_num + 1);
	if (table == NULL)
		return NULL;

	i = 0;
	for_each_domain(cpu, sd) {
		snprintf(buf, 32, "domain%d", i);
		entry->procname = kstrdup(buf, GFP_KERNEL);
		entry->mode = 0555;
		entry->child = sd_alloc_ctl_domain_table(sd);
		entry++;
		i++;
	}
	return table;
}

static struct ctl_table_header *sd_sysctl_header;
static void register_sched_domain_sysctl(void)
{
	int i, cpu_num = num_possible_cpus();
	struct ctl_table *entry = sd_alloc_ctl_entry(cpu_num + 1);
	char buf[32];

	WARN_ON(sd_ctl_dir[0].child);
	sd_ctl_dir[0].child = entry;

	if (entry == NULL)
		return;

	for_each_possible_cpu(i) {
		snprintf(buf, 32, "cpu%d", i);
		entry->procname = kstrdup(buf, GFP_KERNEL);
		entry->mode = 0555;
		entry->child = sd_alloc_ctl_cpu_table(i);
		entry++;
	}

	WARN_ON(sd_sysctl_header);
	sd_sysctl_header = register_sysctl_table(sd_ctl_root);
}

/* may be called multiple times per register */
static void unregister_sched_domain_sysctl(void)
{
	unregister_sysctl_table(sd_sysctl_header);
	sd_sysctl_header = NULL;
	if (sd_ctl_dir[0].child)
		sd_free_ctl_entry(&sd_ctl_dir[0].child);
}
#else
static void register_sched_domain_sysctl(void)
{
}
static void unregister_sched_domain_sysctl(void)
{
}
#endif /* CONFIG_SCHED_DEBUG && CONFIG_SYSCTL */

static void set_rq_online(struct rq *rq)
{
	if (!rq->online) {
		const struct sched_class *class;

		cpumask_set_cpu(rq->cpu, rq->rd->online);
		rq->online = 1;

		for_each_class(class) {
			if (class->rq_online)
				class->rq_online(rq);
		}
	}
}

static void set_rq_offline(struct rq *rq)
{
	if (rq->online) {
		const struct sched_class *class;

		for_each_class(class) {
			if (class->rq_offline)
				class->rq_offline(rq);
		}

		cpumask_clear_cpu(rq->cpu, rq->rd->online);
		rq->online = 0;
	}
}

/*
 * migration_call - callback that gets triggered when a CPU is added.
 * Here we can start up the necessary migration thread for the new CPU.
 */
static int
migration_call(struct notifier_block *nfb, unsigned long action, void *hcpu)
{
	int cpu = (long)hcpu;
	unsigned long flags;
	struct rq *rq = cpu_rq(cpu);

	switch (action & ~CPU_TASKS_FROZEN) {

	case CPU_UP_PREPARE:
		raw_spin_lock_irqsave(&rq->lock, flags);
		set_window_start(rq);
		raw_spin_unlock_irqrestore(&rq->lock, flags);
		rq->calc_load_update = calc_load_update;
		break;

	case CPU_ONLINE:
		/* Update our root-domain */
		raw_spin_lock_irqsave(&rq->lock, flags);
		if (rq->rd) {
			BUG_ON(!cpumask_test_cpu(cpu, rq->rd->span));

			set_rq_online(rq);
		}
		raw_spin_unlock_irqrestore(&rq->lock, flags);
		break;

#ifdef CONFIG_HOTPLUG_CPU
	case CPU_DYING:
		sched_ttwu_pending();
		/* Update our root-domain */
		raw_spin_lock_irqsave(&rq->lock, flags);

		if (rq->rd) {
			BUG_ON(!cpumask_test_cpu(cpu, rq->rd->span));
			set_rq_offline(rq);
		}
		migrate_tasks(rq, true);
		BUG_ON(rq->nr_running != 1); /* the migration thread */
		raw_spin_unlock_irqrestore(&rq->lock, flags);
		break;

	case CPU_DEAD:
		clear_hmp_request(cpu);
		calc_load_migrate(rq);
		break;
#endif
	}

	update_max_interval();

	return NOTIFY_OK;
}

/*
 * Register at high priority so that task migration (migrate_all_tasks)
 * happens before everything else.  This has to be lower priority than
 * the notifier in the perf_event subsystem, though.
 */
static struct notifier_block migration_notifier = {
	.notifier_call = migration_call,
	.priority = CPU_PRI_MIGRATION,
};

static void set_cpu_rq_start_time(void)
{
	int cpu = smp_processor_id();
	struct rq *rq = cpu_rq(cpu);
	rq->age_stamp = sched_clock_cpu(cpu);
}

static int sched_cpu_active(struct notifier_block *nfb,
				      unsigned long action, void *hcpu)
{
	int cpu = (long)hcpu;

	switch (action & ~CPU_TASKS_FROZEN) {
	case CPU_STARTING:
		set_cpu_rq_start_time();
		return NOTIFY_OK;

	case CPU_ONLINE:
		/*
		 * At this point a starting CPU has marked itself as online via
		 * set_cpu_online(). But it might not yet have marked itself
		 * as active, which is essential from here on.
		 */
		set_cpu_active(cpu, true);
		stop_machine_unpark(cpu);
		return NOTIFY_OK;

	case CPU_DOWN_FAILED:
		set_cpu_active(cpu, true);
		return NOTIFY_OK;

	default:
		return NOTIFY_DONE;
	}
}

static int sched_cpu_inactive(struct notifier_block *nfb,
					unsigned long action, void *hcpu)
{
	switch (action & ~CPU_TASKS_FROZEN) {
	case CPU_DOWN_PREPARE:
		set_cpu_active((long)hcpu, false);
		return NOTIFY_OK;
	default:
		return NOTIFY_DONE;
	}
}

static int __init migration_init(void)
{
	void *cpu = (void *)(long)smp_processor_id();
	int err;

	/* Initialize migration for the boot CPU */
	err = migration_call(&migration_notifier, CPU_UP_PREPARE, cpu);
	BUG_ON(err == NOTIFY_BAD);
	migration_call(&migration_notifier, CPU_ONLINE, cpu);
	register_cpu_notifier(&migration_notifier);

	/* Register cpu active notifiers */
	cpu_notifier(sched_cpu_active, CPU_PRI_SCHED_ACTIVE);
	cpu_notifier(sched_cpu_inactive, CPU_PRI_SCHED_INACTIVE);

	return 0;
}
early_initcall(migration_init);

static cpumask_var_t sched_domains_tmpmask; /* sched_domains_mutex */

#ifdef CONFIG_SCHED_DEBUG

static __read_mostly int sched_debug_enabled;

static int __init sched_debug_setup(char *str)
{
	sched_debug_enabled = 1;

	return 0;
}
early_param("sched_debug", sched_debug_setup);

static inline bool sched_debug(void)
{
	return sched_debug_enabled;
}

static int sched_domain_debug_one(struct sched_domain *sd, int cpu, int level,
				  struct cpumask *groupmask)
{
	struct sched_group *group = sd->groups;

	cpumask_clear(groupmask);

	printk(KERN_DEBUG "%*s domain %d: ", level, "", level);

	if (!(sd->flags & SD_LOAD_BALANCE)) {
		printk("does not load-balance\n");
		return -1;
	}

	printk(KERN_CONT "span %*pbl level %s\n",
	       cpumask_pr_args(sched_domain_span(sd)), sd->name);

	if (!cpumask_test_cpu(cpu, sched_domain_span(sd))) {
		printk(KERN_ERR "ERROR: domain->span does not contain "
				"CPU%d\n", cpu);
	}
	if (!cpumask_test_cpu(cpu, sched_group_cpus(group))) {
		printk(KERN_ERR "ERROR: domain->groups does not contain"
				" CPU%d\n", cpu);
	}

	printk(KERN_DEBUG "%*s groups:", level + 1, "");
	do {
		if (!group) {
			printk("\n");
			printk(KERN_ERR "ERROR: group is NULL\n");
			break;
		}

		if (!cpumask_weight(sched_group_cpus(group))) {
			printk(KERN_CONT "\n");
			printk(KERN_ERR "ERROR: empty group\n");
			break;
		}

		if (!(sd->flags & SD_OVERLAP) &&
		    cpumask_intersects(groupmask, sched_group_cpus(group))) {
			printk(KERN_CONT "\n");
			printk(KERN_ERR "ERROR: repeated CPUs\n");
			break;
		}

		cpumask_or(groupmask, groupmask, sched_group_cpus(group));

		printk(KERN_CONT " %*pbl",
		       cpumask_pr_args(sched_group_cpus(group)));
		if (group->sgc->capacity != SCHED_CAPACITY_SCALE) {
			printk(KERN_CONT " (cpu_capacity = %lu)",
				group->sgc->capacity);
		}

		group = group->next;
	} while (group != sd->groups);
	printk(KERN_CONT "\n");

	if (!cpumask_equal(sched_domain_span(sd), groupmask))
		printk(KERN_ERR "ERROR: groups don't span domain->span\n");

	if (sd->parent &&
	    !cpumask_subset(groupmask, sched_domain_span(sd->parent)))
		printk(KERN_ERR "ERROR: parent span is not a superset "
			"of domain->span\n");
	return 0;
}

static void sched_domain_debug(struct sched_domain *sd, int cpu)
{
	int level = 0;

	if (!sched_debug_enabled)
		return;

	if (!sd) {
		printk(KERN_DEBUG "CPU%d attaching NULL sched-domain.\n", cpu);
		return;
	}

	printk(KERN_DEBUG "CPU%d attaching sched-domain:\n", cpu);

	for (;;) {
		if (sched_domain_debug_one(sd, cpu, level, sched_domains_tmpmask))
			break;
		level++;
		sd = sd->parent;
		if (!sd)
			break;
	}
}
#else /* !CONFIG_SCHED_DEBUG */
# define sched_domain_debug(sd, cpu) do { } while (0)
static inline bool sched_debug(void)
{
	return false;
}
#endif /* CONFIG_SCHED_DEBUG */

static int sd_degenerate(struct sched_domain *sd)
{
	if (cpumask_weight(sched_domain_span(sd)) == 1) {
		if (sd->groups->sge)
			sd->flags &= ~SD_LOAD_BALANCE;
		else
			return 1;
	}

	/* Following flags need at least 2 groups */
	if (sd->flags & (SD_LOAD_BALANCE |
			 SD_BALANCE_NEWIDLE |
			 SD_BALANCE_FORK |
			 SD_BALANCE_EXEC |
			 SD_SHARE_CPUCAPACITY |
			 SD_ASYM_CPUCAPACITY |
			 SD_SHARE_PKG_RESOURCES |
			 SD_SHARE_POWERDOMAIN |
			 SD_SHARE_CAP_STATES)) {
		if (sd->groups != sd->groups->next)
			return 0;
	}

	/* Following flags don't use groups */
	if (sd->flags & (SD_WAKE_AFFINE))
		return 0;

	return 1;
}

static int
sd_parent_degenerate(struct sched_domain *sd, struct sched_domain *parent)
{
	unsigned long cflags = sd->flags, pflags = parent->flags;

	if (sd_degenerate(parent))
		return 1;

	if (!cpumask_equal(sched_domain_span(sd), sched_domain_span(parent)))
		return 0;

	/* Flags needing groups don't count if only 1 group in parent */
	if (parent->groups == parent->groups->next) {
		pflags &= ~(SD_LOAD_BALANCE |
				SD_BALANCE_NEWIDLE |
				SD_BALANCE_FORK |
				SD_BALANCE_EXEC |
				SD_ASYM_CPUCAPACITY |
				SD_SHARE_CPUCAPACITY |
				SD_SHARE_PKG_RESOURCES |
				SD_PREFER_SIBLING |
				SD_SHARE_POWERDOMAIN |
				SD_SHARE_CAP_STATES);
		if (parent->groups->sge) {
			parent->flags &= ~SD_LOAD_BALANCE;
			return 0;
		}
		if (nr_node_ids == 1)
			pflags &= ~SD_SERIALIZE;
	}
	if (~cflags & pflags)
		return 0;

	return 1;
}

static void free_rootdomain(struct rcu_head *rcu)
{
	struct root_domain *rd = container_of(rcu, struct root_domain, rcu);

	cpupri_cleanup(&rd->cpupri);
	cpudl_cleanup(&rd->cpudl);
	free_cpumask_var(rd->dlo_mask);
	free_cpumask_var(rd->rto_mask);
	free_cpumask_var(rd->online);
	free_cpumask_var(rd->span);
	kfree(rd);
}

static void rq_attach_root(struct rq *rq, struct root_domain *rd)
{
	struct root_domain *old_rd = NULL;
	unsigned long flags;

	raw_spin_lock_irqsave(&rq->lock, flags);

	if (rq->rd) {
		old_rd = rq->rd;

		if (cpumask_test_cpu(rq->cpu, old_rd->online))
			set_rq_offline(rq);

		cpumask_clear_cpu(rq->cpu, old_rd->span);

		/*
		 * If we dont want to free the old_rd yet then
		 * set old_rd to NULL to skip the freeing later
		 * in this function:
		 */
		if (!atomic_dec_and_test(&old_rd->refcount))
			old_rd = NULL;
	}

	atomic_inc(&rd->refcount);
	rq->rd = rd;

	cpumask_set_cpu(rq->cpu, rd->span);
	if (cpumask_test_cpu(rq->cpu, cpu_active_mask))
		set_rq_online(rq);

	raw_spin_unlock_irqrestore(&rq->lock, flags);

	if (old_rd)
		call_rcu_sched(&old_rd->rcu, free_rootdomain);
}

static int init_rootdomain(struct root_domain *rd)
{
	memset(rd, 0, sizeof(*rd));

	if (!zalloc_cpumask_var(&rd->span, GFP_KERNEL))
		goto out;
	if (!zalloc_cpumask_var(&rd->online, GFP_KERNEL))
		goto free_span;
	if (!zalloc_cpumask_var(&rd->dlo_mask, GFP_KERNEL))
		goto free_online;
	if (!zalloc_cpumask_var(&rd->rto_mask, GFP_KERNEL))
		goto free_dlo_mask;

	init_dl_bw(&rd->dl_bw);
	if (cpudl_init(&rd->cpudl) != 0)
		goto free_dlo_mask;

	if (cpupri_init(&rd->cpupri) != 0)
		goto free_rto_mask;

	init_max_cpu_capacity(&rd->max_cpu_capacity);

	rd->max_cap_orig_cpu = rd->min_cap_orig_cpu = -1;

	return 0;

free_rto_mask:
	free_cpumask_var(rd->rto_mask);
free_dlo_mask:
	free_cpumask_var(rd->dlo_mask);
free_online:
	free_cpumask_var(rd->online);
free_span:
	free_cpumask_var(rd->span);
out:
	return -ENOMEM;
}

/*
 * By default the system creates a single root-domain with all cpus as
 * members (mimicking the global state we have today).
 */
struct root_domain def_root_domain;

static void init_defrootdomain(void)
{
	init_rootdomain(&def_root_domain);

	atomic_set(&def_root_domain.refcount, 1);
}

static struct root_domain *alloc_rootdomain(void)
{
	struct root_domain *rd;

	rd = kmalloc(sizeof(*rd), GFP_KERNEL);
	if (!rd)
		return NULL;

	if (init_rootdomain(rd) != 0) {
		kfree(rd);
		return NULL;
	}

	return rd;
}

static void free_sched_groups(struct sched_group *sg, int free_sgc)
{
	struct sched_group *tmp, *first;

	if (!sg)
		return;

	first = sg;
	do {
		tmp = sg->next;

		if (free_sgc && atomic_dec_and_test(&sg->sgc->ref))
			kfree(sg->sgc);

		kfree(sg);
		sg = tmp;
	} while (sg != first);
}

static void free_sched_domain(struct rcu_head *rcu)
{
	struct sched_domain *sd = container_of(rcu, struct sched_domain, rcu);

	/*
	 * If its an overlapping domain it has private groups, iterate and
	 * nuke them all.
	 */
	if (sd->flags & SD_OVERLAP) {
		free_sched_groups(sd->groups, 1);
	} else if (atomic_dec_and_test(&sd->groups->ref)) {
		kfree(sd->groups->sgc);
		kfree(sd->groups);
	}
	kfree(sd);
}

static void destroy_sched_domain(struct sched_domain *sd, int cpu)
{
	call_rcu(&sd->rcu, free_sched_domain);
}

static void destroy_sched_domains(struct sched_domain *sd, int cpu)
{
	for (; sd; sd = sd->parent)
		destroy_sched_domain(sd, cpu);
}

/*
 * Keep a special pointer to the highest sched_domain that has
 * SD_SHARE_PKG_RESOURCE set (Last Level Cache Domain) for this
 * allows us to avoid some pointer chasing select_idle_sibling().
 *
 * Also keep a unique ID per domain (we use the first cpu number in
 * the cpumask of the domain), this allows us to quickly tell if
 * two cpus are in the same cache domain, see cpus_share_cache().
 */
DEFINE_PER_CPU(struct sched_domain *, sd_llc);
DEFINE_PER_CPU(int, sd_llc_size);
DEFINE_PER_CPU(int, sd_llc_id);
DEFINE_PER_CPU(struct sched_domain *, sd_numa);
DEFINE_PER_CPU(struct sched_domain *, sd_busy);
DEFINE_PER_CPU(struct sched_domain *, sd_asym);
DEFINE_PER_CPU(struct sched_domain *, sd_ea);
DEFINE_PER_CPU(struct sched_domain *, sd_scs);

static void update_top_cache_domain(int cpu)
{
	struct sched_domain *sd;
	struct sched_domain *busy_sd = NULL, *ea_sd = NULL;
	int id = cpu;
	int size = 1;

	sd = highest_flag_domain(cpu, SD_SHARE_PKG_RESOURCES);
	if (sd) {
		id = cpumask_first(sched_domain_span(sd));
		size = cpumask_weight(sched_domain_span(sd));
		busy_sd = sd->parent; /* sd_busy */
	}
	rcu_assign_pointer(per_cpu(sd_busy, cpu), busy_sd);

	rcu_assign_pointer(per_cpu(sd_llc, cpu), sd);
	per_cpu(sd_llc_size, cpu) = size;
	per_cpu(sd_llc_id, cpu) = id;

	sd = lowest_flag_domain(cpu, SD_NUMA);
	rcu_assign_pointer(per_cpu(sd_numa, cpu), sd);

	sd = highest_flag_domain(cpu, SD_ASYM_PACKING);
	rcu_assign_pointer(per_cpu(sd_asym, cpu), sd);

	for_each_domain(cpu, sd) {
		if (sd->groups->sge)
			ea_sd = sd;
		else
			break;
	}
	rcu_assign_pointer(per_cpu(sd_ea, cpu), ea_sd);

	sd = highest_flag_domain(cpu, SD_SHARE_CAP_STATES);
	rcu_assign_pointer(per_cpu(sd_scs, cpu), sd);
}

/*
 * Attach the domain 'sd' to 'cpu' as its base domain. Callers must
 * hold the hotplug lock.
 */
static void
cpu_attach_domain(struct sched_domain *sd, struct root_domain *rd, int cpu)
{
	struct rq *rq = cpu_rq(cpu);
	struct sched_domain *tmp;
	unsigned long next_balance = rq->next_balance;

	/* Remove the sched domains which do not contribute to scheduling. */
	for (tmp = sd; tmp; ) {
		struct sched_domain *parent = tmp->parent;
		if (!parent)
			break;

		if (sd_parent_degenerate(tmp, parent)) {
			tmp->parent = parent->parent;
			if (parent->parent)
				parent->parent->child = tmp;
			/*
			 * Transfer SD_PREFER_SIBLING down in case of a
			 * degenerate parent; the spans match for this
			 * so the property transfers.
			 */
			if (parent->flags & SD_PREFER_SIBLING)
				tmp->flags |= SD_PREFER_SIBLING;
			destroy_sched_domain(parent, cpu);
		} else
			tmp = tmp->parent;
	}

	if (sd && sd_degenerate(sd)) {
		tmp = sd;
		sd = sd->parent;
		destroy_sched_domain(tmp, cpu);
		if (sd)
			sd->child = NULL;
	}

	for (tmp = sd; tmp; ) {
		unsigned long interval;

		interval = msecs_to_jiffies(tmp->balance_interval);
		if (time_after(next_balance, tmp->last_balance + interval))
			next_balance = tmp->last_balance + interval;

		tmp = tmp->parent;
	}
	rq->next_balance = next_balance;

	sched_domain_debug(sd, cpu);

	rq_attach_root(rq, rd);
	tmp = rq->sd;
	rcu_assign_pointer(rq->sd, sd);
	destroy_sched_domains(tmp, cpu);

	update_top_cache_domain(cpu);
}

/* Setup the mask of cpus configured for isolated domains */
static int __init isolated_cpu_setup(char *str)
{
	alloc_bootmem_cpumask_var(&cpu_isolated_map);
	cpulist_parse(str, cpu_isolated_map);
	return 1;
}

__setup("isolcpus=", isolated_cpu_setup);

struct s_data {
	struct sched_domain ** __percpu sd;
	struct root_domain	*rd;
};

enum s_alloc {
	sa_rootdomain,
	sa_sd,
	sa_sd_storage,
	sa_none,
};

/*
 * Build an iteration mask that can exclude certain CPUs from the upwards
 * domain traversal.
 *
 * Only CPUs that can arrive at this group should be considered to continue
 * balancing.
 *
 * Asymmetric node setups can result in situations where the domain tree is of
 * unequal depth, make sure to skip domains that already cover the entire
 * range.
 *
 * In that case build_sched_domains() will have terminated the iteration early
 * and our sibling sd spans will be empty. Domains should always include the
 * cpu they're built on, so check that.
 *
 */
static void build_group_mask(struct sched_domain *sd, struct sched_group *sg)
{
	const struct cpumask *sg_span = sched_group_cpus(sg);
	struct sd_data *sdd = sd->private;
	struct sched_domain *sibling;
	int i;

	for_each_cpu(i, sg_span) {
		sibling = *per_cpu_ptr(sdd->sd, i);

		/*
		 * Can happen in the asymmetric case, where these siblings are
		 * unused. The mask will not be empty because those CPUs that
		 * do have the top domain _should_ span the domain.
		 */
		if (!sibling->child)
			continue;

		/* If we would not end up here, we can't continue from here */
		if (!cpumask_equal(sg_span, sched_domain_span(sibling->child)))
			continue;

		cpumask_set_cpu(i, sched_group_mask(sg));
	}

	/* We must not have empty masks here */
	WARN_ON_ONCE(cpumask_empty(sched_group_mask(sg)));
}

/*
 * Return the canonical balance cpu for this group, this is the first cpu
 * of this group that's also in the iteration mask.
 */
int group_balance_cpu(struct sched_group *sg)
{
	return cpumask_first_and(sched_group_cpus(sg), sched_group_mask(sg));
}

static int
build_overlap_sched_groups(struct sched_domain *sd, int cpu)
{
	struct sched_group *first = NULL, *last = NULL, *groups = NULL, *sg;
	const struct cpumask *span = sched_domain_span(sd);
	struct cpumask *covered = sched_domains_tmpmask;
	struct sd_data *sdd = sd->private;
	struct sched_domain *sibling;
	int i;

	cpumask_clear(covered);

	for_each_cpu(i, span) {
		struct cpumask *sg_span;

		if (cpumask_test_cpu(i, covered))
			continue;

		sibling = *per_cpu_ptr(sdd->sd, i);

		/* See the comment near build_group_mask(). */
		if (!cpumask_test_cpu(i, sched_domain_span(sibling)))
			continue;

		sg = kzalloc_node(sizeof(struct sched_group) + cpumask_size(),
				GFP_KERNEL, cpu_to_node(cpu));

		if (!sg)
			goto fail;

		sg_span = sched_group_cpus(sg);
		if (sibling->child)
			cpumask_copy(sg_span, sched_domain_span(sibling->child));
		else
			cpumask_set_cpu(i, sg_span);

		cpumask_or(covered, covered, sg_span);

		sg->sgc = *per_cpu_ptr(sdd->sgc, i);
		if (atomic_inc_return(&sg->sgc->ref) == 1)
			build_group_mask(sd, sg);

		/*
		 * Initialize sgc->capacity such that even if we mess up the
		 * domains and no possible iteration will get us here, we won't
		 * die on a /0 trap.
		 */
		sg->sgc->capacity = SCHED_CAPACITY_SCALE * cpumask_weight(sg_span);
		sg->sgc->max_capacity = SCHED_CAPACITY_SCALE;
		sg->sgc->min_capacity = SCHED_CAPACITY_SCALE;

		/*
		 * Make sure the first group of this domain contains the
		 * canonical balance cpu. Otherwise the sched_domain iteration
		 * breaks. See update_sg_lb_stats().
		 */
		if ((!groups && cpumask_test_cpu(cpu, sg_span)) ||
		    group_balance_cpu(sg) == cpu)
			groups = sg;

		if (!first)
			first = sg;
		if (last)
			last->next = sg;
		last = sg;
		last->next = first;
	}
	sd->groups = groups;

	return 0;

fail:
	free_sched_groups(first, 0);

	return -ENOMEM;
}

static int get_group(int cpu, struct sd_data *sdd, struct sched_group **sg)
{
	struct sched_domain *sd = *per_cpu_ptr(sdd->sd, cpu);
	struct sched_domain *child = sd->child;

	if (child)
		cpu = cpumask_first(sched_domain_span(child));

	if (sg) {
		*sg = *per_cpu_ptr(sdd->sg, cpu);
		(*sg)->sgc = *per_cpu_ptr(sdd->sgc, cpu);
		atomic_set(&(*sg)->sgc->ref, 1); /* for claim_allocations */
	}

	return cpu;
}

/*
 * build_sched_groups will build a circular linked list of the groups
 * covered by the given span, and will set each group's ->cpumask correctly,
 * and ->cpu_capacity to 0.
 *
 * Assumes the sched_domain tree is fully constructed
 */
static int
build_sched_groups(struct sched_domain *sd, int cpu)
{
	struct sched_group *first = NULL, *last = NULL;
	struct sd_data *sdd = sd->private;
	const struct cpumask *span = sched_domain_span(sd);
	struct cpumask *covered;
	int i;

	get_group(cpu, sdd, &sd->groups);
	atomic_inc(&sd->groups->ref);

	if (cpu != cpumask_first(span))
		return 0;

	lockdep_assert_held(&sched_domains_mutex);
	covered = sched_domains_tmpmask;

	cpumask_clear(covered);

	for_each_cpu(i, span) {
		struct sched_group *sg;
		int group, j;

		if (cpumask_test_cpu(i, covered))
			continue;

		group = get_group(i, sdd, &sg);
		cpumask_setall(sched_group_mask(sg));

		for_each_cpu(j, span) {
			if (get_group(j, sdd, NULL) != group)
				continue;

			cpumask_set_cpu(j, covered);
			cpumask_set_cpu(j, sched_group_cpus(sg));
		}

		if (!first)
			first = sg;
		if (last)
			last->next = sg;
		last = sg;
	}
	last->next = first;

	return 0;
}

/*
 * Initialize sched groups cpu_capacity.
 *
 * cpu_capacity indicates the capacity of sched group, which is used while
 * distributing the load between different sched groups in a sched domain.
 * Typically cpu_capacity for all the groups in a sched domain will be same
 * unless there are asymmetries in the topology. If there are asymmetries,
 * group having more cpu_capacity will pickup more load compared to the
 * group having less cpu_capacity.
 */
static void init_sched_groups_capacity(int cpu, struct sched_domain *sd)
{
	struct sched_group *sg = sd->groups;
	cpumask_t avail_mask;

	WARN_ON(!sg);

	do {
		cpumask_andnot(&avail_mask, sched_group_cpus(sg),
							cpu_isolated_mask);
		sg->group_weight = cpumask_weight(&avail_mask);
		sg = sg->next;
	} while (sg != sd->groups);

	if (cpu != group_balance_cpu(sg))
		return;

	update_group_capacity(sd, cpu);
	atomic_set(&sg->sgc->nr_busy_cpus, sg->group_weight);
}

static bool have_sched_energy_data(void)
{
	int cpu;

	for_each_possible_cpu(cpu) {
		if (!rcu_dereference(per_cpu(sd_scs, cpu)) ||
		    !rcu_dereference(per_cpu(sd_ea, cpu)))
			return false;
	}

	return true;
}

/*
 * Check that the per-cpu provided sd energy data is consistent for all cpus
 * within the mask.
 */
static inline void check_sched_energy_data(int cpu, sched_domain_energy_f fn,
					   const struct cpumask *cpumask)
{
	const struct sched_group_energy * const sge = fn(cpu);
	struct cpumask mask;
	int i;

	if (cpumask_weight(cpumask) <= 1)
		return;

	cpumask_xor(&mask, cpumask, get_cpu_mask(cpu));

	for_each_cpu(i, &mask) {
		const struct sched_group_energy * const e = fn(i);
		int y;

		BUG_ON(e->nr_idle_states != sge->nr_idle_states);

		for (y = 0; y < (e->nr_idle_states); y++) {
			BUG_ON(e->idle_states[y].power !=
					sge->idle_states[y].power);
		}

		BUG_ON(e->nr_cap_states != sge->nr_cap_states);

		for (y = 0; y < (e->nr_cap_states); y++) {
			BUG_ON(e->cap_states[y].cap != sge->cap_states[y].cap);
			BUG_ON(e->cap_states[y].power !=
					sge->cap_states[y].power);
		}
	}
}

static void init_sched_energy(int cpu, struct sched_domain *sd,
			      sched_domain_energy_f fn)
{
	if (!(fn && fn(cpu)))
		return;

	if (cpu != group_balance_cpu(sd->groups))
		return;

	if (sd->child && !sd->child->groups->sge) {
		pr_err("BUG: EAS setup broken for CPU%d\n", cpu);
#ifdef CONFIG_SCHED_DEBUG
		pr_err("     energy data on %s but not on %s domain\n",
			sd->name, sd->child->name);
#endif
		return;
	}

	check_sched_energy_data(cpu, fn, sched_group_cpus(sd->groups));

	sd->groups->sge = fn(cpu);
}

/*
 * Initializers for schedule domains
 * Non-inlined to reduce accumulated stack pressure in build_sched_domains()
 */

static int default_relax_domain_level = -1;
int sched_domain_level_max;

static int __init setup_relax_domain_level(char *str)
{
	if (kstrtoint(str, 0, &default_relax_domain_level))
		pr_warn("Unable to set relax_domain_level\n");

	return 1;
}
__setup("relax_domain_level=", setup_relax_domain_level);

static void set_domain_attribute(struct sched_domain *sd,
				 struct sched_domain_attr *attr)
{
	int request;

	if (!attr || attr->relax_domain_level < 0) {
		if (default_relax_domain_level < 0)
			return;
		else
			request = default_relax_domain_level;
	} else
		request = attr->relax_domain_level;
	if (request < sd->level) {
		/* turn off idle balance on this domain */
		sd->flags &= ~(SD_BALANCE_WAKE|SD_BALANCE_NEWIDLE);
	} else {
		/* turn on idle balance on this domain */
		sd->flags |= (SD_BALANCE_WAKE|SD_BALANCE_NEWIDLE);
	}
}

static void __sdt_free(const struct cpumask *cpu_map);
static int __sdt_alloc(const struct cpumask *cpu_map);

static void __free_domain_allocs(struct s_data *d, enum s_alloc what,
				 const struct cpumask *cpu_map)
{
	switch (what) {
	case sa_rootdomain:
		if (!atomic_read(&d->rd->refcount))
			free_rootdomain(&d->rd->rcu); /* fall through */
	case sa_sd:
		free_percpu(d->sd); /* fall through */
	case sa_sd_storage:
		__sdt_free(cpu_map); /* fall through */
	case sa_none:
		break;
	}
}

static enum s_alloc __visit_domain_allocation_hell(struct s_data *d,
						   const struct cpumask *cpu_map)
{
	memset(d, 0, sizeof(*d));

	if (__sdt_alloc(cpu_map))
		return sa_sd_storage;
	d->sd = alloc_percpu(struct sched_domain *);
	if (!d->sd)
		return sa_sd_storage;
	d->rd = alloc_rootdomain();
	if (!d->rd)
		return sa_sd;
	return sa_rootdomain;
}

/*
 * NULL the sd_data elements we've used to build the sched_domain and
 * sched_group structure so that the subsequent __free_domain_allocs()
 * will not free the data we're using.
 */
static void claim_allocations(int cpu, struct sched_domain *sd)
{
	struct sd_data *sdd = sd->private;

	WARN_ON_ONCE(*per_cpu_ptr(sdd->sd, cpu) != sd);
	*per_cpu_ptr(sdd->sd, cpu) = NULL;

	if (atomic_read(&(*per_cpu_ptr(sdd->sg, cpu))->ref))
		*per_cpu_ptr(sdd->sg, cpu) = NULL;

	if (atomic_read(&(*per_cpu_ptr(sdd->sgc, cpu))->ref))
		*per_cpu_ptr(sdd->sgc, cpu) = NULL;
}

#ifdef CONFIG_NUMA
static int sched_domains_numa_levels;
enum numa_topology_type sched_numa_topology_type;
static int *sched_domains_numa_distance;
int sched_max_numa_distance;
static struct cpumask ***sched_domains_numa_masks;
static int sched_domains_curr_level;
#endif

/*
 * SD_flags allowed in topology descriptions.
 *
 * These flags are purely descriptive of the topology and do not prescribe
 * behaviour. Behaviour is artificial and mapped in the below sd_init()
 * function:
 *
 *   SD_SHARE_CPUCAPACITY   - describes SMT topologies
 *   SD_SHARE_PKG_RESOURCES - describes shared caches
 *   SD_NUMA                - describes NUMA topologies
 *   SD_SHARE_POWERDOMAIN   - describes shared power domain
 *   SD_ASYM_CPUCAPACITY    - describes mixed capacity topologies
 *   SD_SHARE_CAP_STATES    - describes shared capacity states
 *
 * Odd one out, which beside describing the topology has a quirk also
 * prescribes the desired behaviour that goes along with it:
 *
 * Odd one out:
 * SD_ASYM_PACKING        - describes SMT quirks
 */
#define TOPOLOGY_SD_FLAGS		\
	(SD_SHARE_CPUCAPACITY |		\
	 SD_SHARE_PKG_RESOURCES |	\
	 SD_NUMA |			\
	 SD_ASYM_PACKING |		\
	 SD_ASYM_CPUCAPACITY |		\
	 SD_SHARE_POWERDOMAIN |		\
	 SD_SHARE_CAP_STATES)

static struct sched_domain *
sd_init(struct sched_domain_topology_level *tl,
	struct sched_domain *child, int cpu)
{
	struct sched_domain *sd = *per_cpu_ptr(tl->data.sd, cpu);
	int sd_weight, sd_flags = 0;

#ifdef CONFIG_NUMA
	/*
	 * Ugly hack to pass state to sd_numa_mask()...
	 */
	sched_domains_curr_level = tl->numa_level;
#endif

	sd_weight = cpumask_weight(tl->mask(cpu));

	if (tl->sd_flags)
		sd_flags = (*tl->sd_flags)();
	if (WARN_ONCE(sd_flags & ~TOPOLOGY_SD_FLAGS,
			"wrong sd_flags in topology description\n"))
		sd_flags &= ~TOPOLOGY_SD_FLAGS;

	*sd = (struct sched_domain){
		.min_interval		= sd_weight,
		.max_interval		= 2*sd_weight,
		.busy_factor		= 32,
		.imbalance_pct		= 125,

		.cache_nice_tries	= 0,
		.busy_idx		= 0,
		.idle_idx		= 0,
		.newidle_idx		= 0,
		.wake_idx		= 0,
		.forkexec_idx		= 0,

		.flags			= 1*SD_LOAD_BALANCE
					| 1*SD_BALANCE_NEWIDLE
					| 1*SD_BALANCE_EXEC
					| 1*SD_BALANCE_FORK
					| 0*SD_BALANCE_WAKE
					| 1*SD_WAKE_AFFINE
					| 0*SD_SHARE_CPUCAPACITY
					| 0*SD_SHARE_PKG_RESOURCES
					| 0*SD_SERIALIZE
					| 0*SD_PREFER_SIBLING
					| 0*SD_NUMA
					| sd_flags
					,

		.last_balance		= jiffies,
		.balance_interval	= sd_weight,
		.smt_gain		= 0,
		.max_newidle_lb_cost	= 0,
		.next_decay_max_lb_cost	= jiffies,
		.child			= child,
#ifdef CONFIG_SCHED_DEBUG
		.name			= tl->name,
#endif
	};

	/*
	 * Convert topological properties into behaviour.
	 */

	if (sd->flags & SD_ASYM_CPUCAPACITY) {
		struct sched_domain *t = sd;

		for_each_lower_domain(t)
			t->flags |= SD_BALANCE_WAKE;
	}

	if (sd->flags & SD_SHARE_CPUCAPACITY) {
		sd->flags |= SD_PREFER_SIBLING;
		sd->imbalance_pct = 110;
		sd->smt_gain = 1178; /* ~15% */

	} else if (sd->flags & SD_SHARE_PKG_RESOURCES) {
		sd->imbalance_pct = 117;
		sd->cache_nice_tries = 1;
		sd->busy_idx = 2;

#ifdef CONFIG_NUMA
	} else if (sd->flags & SD_NUMA) {
		sd->cache_nice_tries = 2;
		sd->busy_idx = 3;
		sd->idle_idx = 2;

		sd->flags |= SD_SERIALIZE;
		if (sched_domains_numa_distance[tl->numa_level] > RECLAIM_DISTANCE) {
			sd->flags &= ~(SD_BALANCE_EXEC |
				       SD_BALANCE_FORK |
				       SD_WAKE_AFFINE);
		}

#endif
	} else {
		sd->flags |= SD_PREFER_SIBLING;
		sd->cache_nice_tries = 1;
		sd->busy_idx = 2;
		sd->idle_idx = 1;
	}

	sd->private = &tl->data;

	return sd;
}

/*
 * Topology list, bottom-up.
 */
static struct sched_domain_topology_level default_topology[] = {
#ifdef CONFIG_SCHED_SMT
	{ cpu_smt_mask, cpu_smt_flags, SD_INIT_NAME(SMT) },
#endif
#ifdef CONFIG_SCHED_MC
	{ cpu_coregroup_mask, cpu_core_flags, SD_INIT_NAME(MC) },
#endif
	{ cpu_cpu_mask, SD_INIT_NAME(DIE) },
	{ NULL, },
};

static struct sched_domain_topology_level *sched_domain_topology =
	default_topology;

#define for_each_sd_topology(tl)			\
	for (tl = sched_domain_topology; tl->mask; tl++)

void set_sched_topology(struct sched_domain_topology_level *tl)
{
	sched_domain_topology = tl;
}

#ifdef CONFIG_NUMA

static const struct cpumask *sd_numa_mask(int cpu)
{
	return sched_domains_numa_masks[sched_domains_curr_level][cpu_to_node(cpu)];
}

static void sched_numa_warn(const char *str)
{
	static int done = false;
	int i,j;

	if (done)
		return;

	done = true;

	printk(KERN_WARNING "ERROR: %s\n\n", str);

	for (i = 0; i < nr_node_ids; i++) {
		printk(KERN_WARNING "  ");
		for (j = 0; j < nr_node_ids; j++)
			printk(KERN_CONT "%02d ", node_distance(i,j));
		printk(KERN_CONT "\n");
	}
	printk(KERN_WARNING "\n");
}

bool find_numa_distance(int distance)
{
	int i;

	if (distance == node_distance(0, 0))
		return true;

	for (i = 0; i < sched_domains_numa_levels; i++) {
		if (sched_domains_numa_distance[i] == distance)
			return true;
	}

	return false;
}

/*
 * A system can have three types of NUMA topology:
 * NUMA_DIRECT: all nodes are directly connected, or not a NUMA system
 * NUMA_GLUELESS_MESH: some nodes reachable through intermediary nodes
 * NUMA_BACKPLANE: nodes can reach other nodes through a backplane
 *
 * The difference between a glueless mesh topology and a backplane
 * topology lies in whether communication between not directly
 * connected nodes goes through intermediary nodes (where programs
 * could run), or through backplane controllers. This affects
 * placement of programs.
 *
 * The type of topology can be discerned with the following tests:
 * - If the maximum distance between any nodes is 1 hop, the system
 *   is directly connected.
 * - If for two nodes A and B, located N > 1 hops away from each other,
 *   there is an intermediary node C, which is < N hops away from both
 *   nodes A and B, the system is a glueless mesh.
 */
static void init_numa_topology_type(void)
{
	int a, b, c, n;

	n = sched_max_numa_distance;

	if (sched_domains_numa_levels <= 1) {
		sched_numa_topology_type = NUMA_DIRECT;
		return;
	}

	for_each_online_node(a) {
		for_each_online_node(b) {
			/* Find two nodes furthest removed from each other. */
			if (node_distance(a, b) < n)
				continue;

			/* Is there an intermediary node between a and b? */
			for_each_online_node(c) {
				if (node_distance(a, c) < n &&
				    node_distance(b, c) < n) {
					sched_numa_topology_type =
							NUMA_GLUELESS_MESH;
					return;
				}
			}

			sched_numa_topology_type = NUMA_BACKPLANE;
			return;
		}
	}
}

static void sched_init_numa(void)
{
	int next_distance, curr_distance = node_distance(0, 0);
	struct sched_domain_topology_level *tl;
	int level = 0;
	int i, j, k;

	sched_domains_numa_distance = kzalloc(sizeof(int) * nr_node_ids, GFP_KERNEL);
	if (!sched_domains_numa_distance)
		return;

	/*
	 * O(nr_nodes^2) deduplicating selection sort -- in order to find the
	 * unique distances in the node_distance() table.
	 *
	 * Assumes node_distance(0,j) includes all distances in
	 * node_distance(i,j) in order to avoid cubic time.
	 */
	next_distance = curr_distance;
	for (i = 0; i < nr_node_ids; i++) {
		for (j = 0; j < nr_node_ids; j++) {
			for (k = 0; k < nr_node_ids; k++) {
				int distance = node_distance(i, k);

				if (distance > curr_distance &&
				    (distance < next_distance ||
				     next_distance == curr_distance))
					next_distance = distance;

				/*
				 * While not a strong assumption it would be nice to know
				 * about cases where if node A is connected to B, B is not
				 * equally connected to A.
				 */
				if (sched_debug() && node_distance(k, i) != distance)
					sched_numa_warn("Node-distance not symmetric");

				if (sched_debug() && i && !find_numa_distance(distance))
					sched_numa_warn("Node-0 not representative");
			}
			if (next_distance != curr_distance) {
				sched_domains_numa_distance[level++] = next_distance;
				sched_domains_numa_levels = level;
				curr_distance = next_distance;
			} else break;
		}

		/*
		 * In case of sched_debug() we verify the above assumption.
		 */
		if (!sched_debug())
			break;
	}

	if (!level)
		return;

	/*
	 * 'level' contains the number of unique distances, excluding the
	 * identity distance node_distance(i,i).
	 *
	 * The sched_domains_numa_distance[] array includes the actual distance
	 * numbers.
	 */

	/*
	 * Here, we should temporarily reset sched_domains_numa_levels to 0.
	 * If it fails to allocate memory for array sched_domains_numa_masks[][],
	 * the array will contain less then 'level' members. This could be
	 * dangerous when we use it to iterate array sched_domains_numa_masks[][]
	 * in other functions.
	 *
	 * We reset it to 'level' at the end of this function.
	 */
	sched_domains_numa_levels = 0;

	sched_domains_numa_masks = kzalloc(sizeof(void *) * level, GFP_KERNEL);
	if (!sched_domains_numa_masks)
		return;

	/*
	 * Now for each level, construct a mask per node which contains all
	 * cpus of nodes that are that many hops away from us.
	 */
	for (i = 0; i < level; i++) {
		sched_domains_numa_masks[i] =
			kzalloc(nr_node_ids * sizeof(void *), GFP_KERNEL);
		if (!sched_domains_numa_masks[i])
			return;

		for (j = 0; j < nr_node_ids; j++) {
			struct cpumask *mask = kzalloc(cpumask_size(), GFP_KERNEL);
			if (!mask)
				return;

			sched_domains_numa_masks[i][j] = mask;

			for_each_node(k) {
				if (node_distance(j, k) > sched_domains_numa_distance[i])
					continue;

				cpumask_or(mask, mask, cpumask_of_node(k));
			}
		}
	}

	/* Compute default topology size */
	for (i = 0; sched_domain_topology[i].mask; i++);

	tl = kzalloc((i + level + 1) *
			sizeof(struct sched_domain_topology_level), GFP_KERNEL);
	if (!tl)
		return;

	/*
	 * Copy the default topology bits..
	 */
	for (i = 0; sched_domain_topology[i].mask; i++)
		tl[i] = sched_domain_topology[i];

	/*
	 * .. and append 'j' levels of NUMA goodness.
	 */
	for (j = 0; j < level; i++, j++) {
		tl[i] = (struct sched_domain_topology_level){
			.mask = sd_numa_mask,
			.sd_flags = cpu_numa_flags,
			.flags = SDTL_OVERLAP,
			.numa_level = j,
			SD_INIT_NAME(NUMA)
		};
	}

	sched_domain_topology = tl;

	sched_domains_numa_levels = level;
	sched_max_numa_distance = sched_domains_numa_distance[level - 1];

	init_numa_topology_type();
}

static void sched_domains_numa_masks_set(int cpu)
{
	int i, j;
	int node = cpu_to_node(cpu);

	for (i = 0; i < sched_domains_numa_levels; i++) {
		for (j = 0; j < nr_node_ids; j++) {
			if (node_distance(j, node) <= sched_domains_numa_distance[i])
				cpumask_set_cpu(cpu, sched_domains_numa_masks[i][j]);
		}
	}
}

static void sched_domains_numa_masks_clear(int cpu)
{
	int i, j;
	for (i = 0; i < sched_domains_numa_levels; i++) {
		for (j = 0; j < nr_node_ids; j++)
			cpumask_clear_cpu(cpu, sched_domains_numa_masks[i][j]);
	}
}

/*
 * Update sched_domains_numa_masks[level][node] array when new cpus
 * are onlined.
 */
static int sched_domains_numa_masks_update(struct notifier_block *nfb,
					   unsigned long action,
					   void *hcpu)
{
	int cpu = (long)hcpu;

	switch (action & ~CPU_TASKS_FROZEN) {
	case CPU_ONLINE:
		sched_domains_numa_masks_set(cpu);
		break;

	case CPU_DEAD:
		sched_domains_numa_masks_clear(cpu);
		break;

	default:
		return NOTIFY_DONE;
	}

	return NOTIFY_OK;
}
#else
static inline void sched_init_numa(void)
{
}

static int sched_domains_numa_masks_update(struct notifier_block *nfb,
					   unsigned long action,
					   void *hcpu)
{
	return 0;
}
#endif /* CONFIG_NUMA */

static int __sdt_alloc(const struct cpumask *cpu_map)
{
	struct sched_domain_topology_level *tl;
	int j;

	for_each_sd_topology(tl) {
		struct sd_data *sdd = &tl->data;

		sdd->sd = alloc_percpu(struct sched_domain *);
		if (!sdd->sd)
			return -ENOMEM;

		sdd->sg = alloc_percpu(struct sched_group *);
		if (!sdd->sg)
			return -ENOMEM;

		sdd->sgc = alloc_percpu(struct sched_group_capacity *);
		if (!sdd->sgc)
			return -ENOMEM;

		for_each_cpu(j, cpu_map) {
			struct sched_domain *sd;
			struct sched_group *sg;
			struct sched_group_capacity *sgc;

			sd = kzalloc_node(sizeof(struct sched_domain) + cpumask_size(),
					GFP_KERNEL, cpu_to_node(j));
			if (!sd)
				return -ENOMEM;

			*per_cpu_ptr(sdd->sd, j) = sd;

			sg = kzalloc_node(sizeof(struct sched_group) + cpumask_size(),
					GFP_KERNEL, cpu_to_node(j));
			if (!sg)
				return -ENOMEM;

			sg->next = sg;

			*per_cpu_ptr(sdd->sg, j) = sg;

			sgc = kzalloc_node(sizeof(struct sched_group_capacity) + cpumask_size(),
					GFP_KERNEL, cpu_to_node(j));
			if (!sgc)
				return -ENOMEM;

			*per_cpu_ptr(sdd->sgc, j) = sgc;
		}
	}

	return 0;
}

static void __sdt_free(const struct cpumask *cpu_map)
{
	struct sched_domain_topology_level *tl;
	int j;

	for_each_sd_topology(tl) {
		struct sd_data *sdd = &tl->data;

		for_each_cpu(j, cpu_map) {
			struct sched_domain *sd;

			if (sdd->sd) {
				sd = *per_cpu_ptr(sdd->sd, j);
				if (sd && (sd->flags & SD_OVERLAP))
					free_sched_groups(sd->groups, 0);
				kfree(*per_cpu_ptr(sdd->sd, j));
			}

			if (sdd->sg)
				kfree(*per_cpu_ptr(sdd->sg, j));
			if (sdd->sgc)
				kfree(*per_cpu_ptr(sdd->sgc, j));
		}
		free_percpu(sdd->sd);
		sdd->sd = NULL;
		free_percpu(sdd->sg);
		sdd->sg = NULL;
		free_percpu(sdd->sgc);
		sdd->sgc = NULL;
	}
}

struct sched_domain *build_sched_domain(struct sched_domain_topology_level *tl,
		const struct cpumask *cpu_map, struct sched_domain_attr *attr,
		struct sched_domain *child, int cpu)
{
	struct sched_domain *sd = sd_init(tl, child, cpu);

	cpumask_and(sched_domain_span(sd), cpu_map, tl->mask(cpu));
	if (child) {
		sd->level = child->level + 1;
		sched_domain_level_max = max(sched_domain_level_max, sd->level);
		child->parent = sd;

		if (!cpumask_subset(sched_domain_span(child),
				    sched_domain_span(sd))) {
			pr_err("BUG: arch topology borken\n");
#ifdef CONFIG_SCHED_DEBUG
			pr_err("     the %s domain not a subset of the %s domain\n",
					child->name, sd->name);
#endif
#ifdef CONFIG_PANIC_ON_SCHED_BUG
			BUG();
#endif
			/* Fixup, ensure @sd has at least @child cpus. */
			cpumask_or(sched_domain_span(sd),
				   sched_domain_span(sd),
				   sched_domain_span(child));
		}

	}
	set_domain_attribute(sd, attr);

	return sd;
}

/*
 * Build sched domains for a given set of cpus and attach the sched domains
 * to the individual cpus
 */
static int build_sched_domains(const struct cpumask *cpu_map,
			       struct sched_domain_attr *attr)
{
	enum s_alloc alloc_state;
	struct sched_domain *sd;
	struct s_data d;
	int i, ret = -ENOMEM;

	alloc_state = __visit_domain_allocation_hell(&d, cpu_map);
	if (alloc_state != sa_rootdomain)
		goto error;

	/* Set up domains for cpus specified by the cpu_map. */
	for_each_cpu(i, cpu_map) {
		struct sched_domain_topology_level *tl;

		sd = NULL;
		for_each_sd_topology(tl) {
			sd = build_sched_domain(tl, cpu_map, attr, sd, i);
			if (tl == sched_domain_topology)
				*per_cpu_ptr(d.sd, i) = sd;
			if (tl->flags & SDTL_OVERLAP || sched_feat(FORCE_SD_OVERLAP))
				sd->flags |= SD_OVERLAP;
		}
	}

	/* Build the groups for the domains */
	for_each_cpu(i, cpu_map) {
		for (sd = *per_cpu_ptr(d.sd, i); sd; sd = sd->parent) {
			sd->span_weight = cpumask_weight(sched_domain_span(sd));
			if (sd->flags & SD_OVERLAP) {
				if (build_overlap_sched_groups(sd, i))
					goto error;
			} else {
				if (build_sched_groups(sd, i))
					goto error;
			}
		}
	}

	/* Calculate CPU capacity for physical packages and nodes */
	for (i = nr_cpumask_bits-1; i >= 0; i--) {
		struct sched_domain_topology_level *tl = sched_domain_topology;

		if (!cpumask_test_cpu(i, cpu_map))
			continue;

		for (sd = *per_cpu_ptr(d.sd, i); sd; sd = sd->parent, tl++) {
			if (energy_aware())
				init_sched_energy(i, sd, tl->energy);
			claim_allocations(i, sd);
			init_sched_groups_capacity(i, sd);
		}
	}

	/* Attach the domains */
	rcu_read_lock();
	for_each_cpu(i, cpu_map) {
		int max_cpu = READ_ONCE(d.rd->max_cap_orig_cpu);
		int min_cpu = READ_ONCE(d.rd->min_cap_orig_cpu);

		if ((max_cpu < 0) || (cpu_rq(i)->cpu_capacity_orig >
		    cpu_rq(max_cpu)->cpu_capacity_orig))
			WRITE_ONCE(d.rd->max_cap_orig_cpu, i);

		if ((min_cpu < 0) || (cpu_rq(i)->cpu_capacity_orig <
		    cpu_rq(min_cpu)->cpu_capacity_orig))
			WRITE_ONCE(d.rd->min_cap_orig_cpu, i);

		sd = *per_cpu_ptr(d.sd, i);

		cpu_attach_domain(sd, d.rd, i);
	}
	rcu_read_unlock();

	WARN(sched_feat(ENERGY_AWARE) && !have_sched_energy_data(),
	     "Missing data for energy aware scheduling\n");

	ret = 0;
error:
	__free_domain_allocs(&d, alloc_state, cpu_map);
	return ret;
}

static cpumask_var_t *doms_cur;	/* current sched domains */
static int ndoms_cur;		/* number of sched domains in 'doms_cur' */
static struct sched_domain_attr *dattr_cur;
				/* attribues of custom domains in 'doms_cur' */

/*
 * Special case: If a kmalloc of a doms_cur partition (array of
 * cpumask) fails, then fallback to a single sched domain,
 * as determined by the single cpumask fallback_doms.
 */
static cpumask_var_t fallback_doms;

/*
 * arch_update_cpu_topology lets virtualized architectures update the
 * cpu core maps. It is supposed to return 1 if the topology changed
 * or 0 if it stayed the same.
 */
int __weak arch_update_cpu_topology(void)
{
	return 0;
}

cpumask_var_t *alloc_sched_domains(unsigned int ndoms)
{
	int i;
	cpumask_var_t *doms;

	doms = kmalloc(sizeof(*doms) * ndoms, GFP_KERNEL);
	if (!doms)
		return NULL;
	for (i = 0; i < ndoms; i++) {
		if (!alloc_cpumask_var(&doms[i], GFP_KERNEL)) {
			free_sched_domains(doms, i);
			return NULL;
		}
	}
	return doms;
}

void free_sched_domains(cpumask_var_t doms[], unsigned int ndoms)
{
	unsigned int i;
	for (i = 0; i < ndoms; i++)
		free_cpumask_var(doms[i]);
	kfree(doms);
}

/*
 * Set up scheduler domains and groups. Callers must hold the hotplug lock.
 * For now this just excludes isolated cpus, but could be used to
 * exclude other special cases in the future.
 */
static int init_sched_domains(const struct cpumask *cpu_map)
{
	int err;

	arch_update_cpu_topology();
	ndoms_cur = 1;
	doms_cur = alloc_sched_domains(ndoms_cur);
	if (!doms_cur)
		doms_cur = &fallback_doms;
	cpumask_andnot(doms_cur[0], cpu_map, cpu_isolated_map);
	err = build_sched_domains(doms_cur[0], NULL);
	register_sched_domain_sysctl();

	return err;
}

/*
 * Detach sched domains from a group of cpus specified in cpu_map
 * These cpus will now be attached to the NULL domain
 */
static void detach_destroy_domains(const struct cpumask *cpu_map)
{
	int i;

	rcu_read_lock();
	for_each_cpu(i, cpu_map)
		cpu_attach_domain(NULL, &def_root_domain, i);
	rcu_read_unlock();
}

/* handle null as "default" */
static int dattrs_equal(struct sched_domain_attr *cur, int idx_cur,
			struct sched_domain_attr *new, int idx_new)
{
	struct sched_domain_attr tmp;

	/* fast path */
	if (!new && !cur)
		return 1;

	tmp = SD_ATTR_INIT;
	return !memcmp(cur ? (cur + idx_cur) : &tmp,
			new ? (new + idx_new) : &tmp,
			sizeof(struct sched_domain_attr));
}

/*
 * Partition sched domains as specified by the 'ndoms_new'
 * cpumasks in the array doms_new[] of cpumasks. This compares
 * doms_new[] to the current sched domain partitioning, doms_cur[].
 * It destroys each deleted domain and builds each new domain.
 *
 * 'doms_new' is an array of cpumask_var_t's of length 'ndoms_new'.
 * The masks don't intersect (don't overlap.) We should setup one
 * sched domain for each mask. CPUs not in any of the cpumasks will
 * not be load balanced. If the same cpumask appears both in the
 * current 'doms_cur' domains and in the new 'doms_new', we can leave
 * it as it is.
 *
 * The passed in 'doms_new' should be allocated using
 * alloc_sched_domains.  This routine takes ownership of it and will
 * free_sched_domains it when done with it. If the caller failed the
 * alloc call, then it can pass in doms_new == NULL && ndoms_new == 1,
 * and partition_sched_domains() will fallback to the single partition
 * 'fallback_doms', it also forces the domains to be rebuilt.
 *
 * If doms_new == NULL it will be replaced with cpu_online_mask.
 * ndoms_new == 0 is a special case for destroying existing domains,
 * and it will not create the default domain.
 *
 * Call with hotplug lock held
 */
void partition_sched_domains(int ndoms_new, cpumask_var_t doms_new[],
			     struct sched_domain_attr *dattr_new)
{
	int i, j, n;
	int new_topology;

	mutex_lock(&sched_domains_mutex);

	/* always unregister in case we don't destroy any domains */
	unregister_sched_domain_sysctl();

	/* Let architecture update cpu core mappings. */
	new_topology = arch_update_cpu_topology();

	n = doms_new ? ndoms_new : 0;

	/* Destroy deleted domains */
	for (i = 0; i < ndoms_cur; i++) {
		for (j = 0; j < n && !new_topology; j++) {
			if (cpumask_equal(doms_cur[i], doms_new[j])
			    && dattrs_equal(dattr_cur, i, dattr_new, j))
				goto match1;
		}
		/* no match - a current sched domain not in new doms_new[] */
		detach_destroy_domains(doms_cur[i]);
match1:
		;
	}

	n = ndoms_cur;
	if (doms_new == NULL) {
		n = 0;
		doms_new = &fallback_doms;
		cpumask_andnot(doms_new[0], cpu_active_mask, cpu_isolated_map);
		WARN_ON_ONCE(dattr_new);
	}

	/* Build new domains */
	for (i = 0; i < ndoms_new; i++) {
		for (j = 0; j < n && !new_topology; j++) {
			if (cpumask_equal(doms_new[i], doms_cur[j])
			    && dattrs_equal(dattr_new, i, dattr_cur, j))
				goto match2;
		}
		/* no match - add a new doms_new */
		build_sched_domains(doms_new[i], dattr_new ? dattr_new + i : NULL);
match2:
		;
	}

	/* Remember the new sched domains */
	if (doms_cur != &fallback_doms)
		free_sched_domains(doms_cur, ndoms_cur);
	kfree(dattr_cur);	/* kfree(NULL) is safe */
	doms_cur = doms_new;
	dattr_cur = dattr_new;
	ndoms_cur = ndoms_new;

	register_sched_domain_sysctl();

	mutex_unlock(&sched_domains_mutex);
}

static int num_cpus_frozen;	/* used to mark begin/end of suspend/resume */

/*
 * Update cpusets according to cpu_active mask.  If cpusets are
 * disabled, cpuset_update_active_cpus() becomes a simple wrapper
 * around partition_sched_domains().
 *
 * If we come here as part of a suspend/resume, don't touch cpusets because we
 * want to restore it back to its original state upon resume anyway.
 */
static int cpuset_cpu_active(struct notifier_block *nfb, unsigned long action,
			     void *hcpu)
{
	switch (action) {
	case CPU_ONLINE_FROZEN:
	case CPU_DOWN_FAILED_FROZEN:

		/*
		 * num_cpus_frozen tracks how many CPUs are involved in suspend
		 * resume sequence. As long as this is not the last online
		 * operation in the resume sequence, just build a single sched
		 * domain, ignoring cpusets.
		 */
		partition_sched_domains(1, NULL, NULL);
		if (--num_cpus_frozen)
			break;

		/*
		 * This is the last CPU online operation. So fall through and
		 * restore the original sched domains by considering the
		 * cpuset configurations.
		 */
		cpuset_force_rebuild();

	case CPU_ONLINE:
		cpuset_update_active_cpus(true);
		break;
	default:
		return NOTIFY_DONE;
	}
	return NOTIFY_OK;
}

static int cpuset_cpu_inactive(struct notifier_block *nfb, unsigned long action,
			       void *hcpu)
{
	unsigned long flags;
	long cpu = (long)hcpu;
	struct dl_bw *dl_b;
	bool overflow;
	int cpus;

	switch (action) {
	case CPU_DOWN_PREPARE:
		rcu_read_lock_sched();
		dl_b = dl_bw_of(cpu);

		raw_spin_lock_irqsave(&dl_b->lock, flags);
		cpus = dl_bw_cpus(cpu);
		overflow = __dl_overflow(dl_b, cpus, 0, 0);
		raw_spin_unlock_irqrestore(&dl_b->lock, flags);

		rcu_read_unlock_sched();

		if (overflow)
			return notifier_from_errno(-EBUSY);
		cpuset_update_active_cpus(false);
		break;
	case CPU_DOWN_PREPARE_FROZEN:
		num_cpus_frozen++;
		partition_sched_domains(1, NULL, NULL);
		break;
	default:
		return NOTIFY_DONE;
	}
	return NOTIFY_OK;
}

void __init sched_init_smp(void)
{
	cpumask_var_t non_isolated_cpus;

	alloc_cpumask_var(&non_isolated_cpus, GFP_KERNEL);
	alloc_cpumask_var(&fallback_doms, GFP_KERNEL);

	sched_init_numa();

	/*
	 * There's no userspace yet to cause hotplug operations; hence all the
	 * cpu masks are stable and all blatant races in the below code cannot
	 * happen.
	 */
	mutex_lock(&sched_domains_mutex);
	init_sched_domains(cpu_active_mask);
	cpumask_andnot(non_isolated_cpus, cpu_possible_mask, cpu_isolated_map);
	if (cpumask_empty(non_isolated_cpus))
		cpumask_set_cpu(smp_processor_id(), non_isolated_cpus);
	mutex_unlock(&sched_domains_mutex);

	hotcpu_notifier(sched_domains_numa_masks_update, CPU_PRI_SCHED_ACTIVE);
	hotcpu_notifier(cpuset_cpu_active, CPU_PRI_CPUSET_ACTIVE);
	hotcpu_notifier(cpuset_cpu_inactive, CPU_PRI_CPUSET_INACTIVE);

	update_cluster_topology();

	init_hrtick();

	/* Move init over to a non-isolated CPU */
	if (set_cpus_allowed_ptr(current, non_isolated_cpus) < 0)
		BUG();
	sched_init_granularity();
	free_cpumask_var(non_isolated_cpus);

	init_sched_rt_class();
	init_sched_dl_class();
}
#else
void __init sched_init_smp(void)
{
	sched_init_granularity();
}
#endif /* CONFIG_SMP */


int in_sched_functions(unsigned long addr)
{
	return in_lock_functions(addr) ||
		(addr >= (unsigned long)__sched_text_start
		&& addr < (unsigned long)__sched_text_end);
}

#ifdef CONFIG_CGROUP_SCHED
/*
 * Default task group.
 * Every task in system belongs to this group at bootup.
 */
struct task_group root_task_group;
LIST_HEAD(task_groups);
#endif

DECLARE_PER_CPU(cpumask_var_t, load_balance_mask);

void __init sched_init(void)
{
	int i, j;
	unsigned long alloc_size = 0, ptr;

#ifdef CONFIG_SCHED_HMP
	pr_info("HMP scheduling enabled.\n");
#endif

	BUG_ON(num_possible_cpus() > BITS_PER_LONG);

	sched_boost_parse_dt();
	init_clusters();

#ifdef CONFIG_FAIR_GROUP_SCHED
	alloc_size += 2 * nr_cpu_ids * sizeof(void **);
#endif
#ifdef CONFIG_RT_GROUP_SCHED
	alloc_size += 2 * nr_cpu_ids * sizeof(void **);
#endif
	if (alloc_size) {
		ptr = (unsigned long)kzalloc(alloc_size, GFP_NOWAIT);

#ifdef CONFIG_FAIR_GROUP_SCHED
		root_task_group.se = (struct sched_entity **)ptr;
		ptr += nr_cpu_ids * sizeof(void **);

		root_task_group.cfs_rq = (struct cfs_rq **)ptr;
		ptr += nr_cpu_ids * sizeof(void **);

#endif /* CONFIG_FAIR_GROUP_SCHED */
#ifdef CONFIG_RT_GROUP_SCHED
		root_task_group.rt_se = (struct sched_rt_entity **)ptr;
		ptr += nr_cpu_ids * sizeof(void **);

		root_task_group.rt_rq = (struct rt_rq **)ptr;
		ptr += nr_cpu_ids * sizeof(void **);

#endif /* CONFIG_RT_GROUP_SCHED */
	}
#ifdef CONFIG_CPUMASK_OFFSTACK
	for_each_possible_cpu(i) {
		per_cpu(load_balance_mask, i) = (cpumask_var_t)kzalloc_node(
			cpumask_size(), GFP_KERNEL, cpu_to_node(i));
	}
#endif /* CONFIG_CPUMASK_OFFSTACK */

	init_rt_bandwidth(&def_rt_bandwidth,
			global_rt_period(), global_rt_runtime());
	init_dl_bandwidth(&def_dl_bandwidth,
			global_rt_period(), global_rt_runtime());

#ifdef CONFIG_SMP
	init_defrootdomain();
#endif

#ifdef CONFIG_RT_GROUP_SCHED
	init_rt_bandwidth(&root_task_group.rt_bandwidth,
			global_rt_period(), global_rt_runtime());
#endif /* CONFIG_RT_GROUP_SCHED */

#ifdef CONFIG_CGROUP_SCHED
	list_add(&root_task_group.list, &task_groups);
	INIT_LIST_HEAD(&root_task_group.children);
	INIT_LIST_HEAD(&root_task_group.siblings);
	autogroup_init(&init_task);

#endif /* CONFIG_CGROUP_SCHED */

	for_each_possible_cpu(i) {
		struct rq *rq;

		rq = cpu_rq(i);
		raw_spin_lock_init(&rq->lock);
		rq->nr_running = 0;
		rq->calc_load_active = 0;
		rq->calc_load_update = jiffies + LOAD_FREQ;
		init_cfs_rq(&rq->cfs);
		init_rt_rq(&rq->rt);
		init_dl_rq(&rq->dl);
#ifdef CONFIG_FAIR_GROUP_SCHED
		root_task_group.shares = ROOT_TASK_GROUP_LOAD;
		INIT_LIST_HEAD(&rq->leaf_cfs_rq_list);
		rq->tmp_alone_branch = &rq->leaf_cfs_rq_list;
		/*
		 * How much cpu bandwidth does root_task_group get?
		 *
		 * In case of task-groups formed thr' the cgroup filesystem, it
		 * gets 100% of the cpu resources in the system. This overall
		 * system cpu resource is divided among the tasks of
		 * root_task_group and its child task-groups in a fair manner,
		 * based on each entity's (task or task-group's) weight
		 * (se->load.weight).
		 *
		 * In other words, if root_task_group has 10 tasks of weight
		 * 1024) and two child groups A0 and A1 (of weight 1024 each),
		 * then A0's share of the cpu resource is:
		 *
		 *	A0's bandwidth = 1024 / (10*1024 + 1024 + 1024) = 8.33%
		 *
		 * We achieve this by letting root_task_group's tasks sit
		 * directly in rq->cfs (i.e root_task_group->se[] = NULL).
		 */
		init_cfs_bandwidth(&root_task_group.cfs_bandwidth);
		init_tg_cfs_entry(&root_task_group, &rq->cfs, NULL, i, NULL);
#endif /* CONFIG_FAIR_GROUP_SCHED */

		rq->rt.rt_runtime = def_rt_bandwidth.rt_runtime;
#ifdef CONFIG_RT_GROUP_SCHED
		init_tg_rt_entry(&root_task_group, &rq->rt, NULL, i, NULL);
#endif

		for (j = 0; j < CPU_LOAD_IDX_MAX; j++)
			rq->cpu_load[j] = 0;

		rq->last_load_update_tick = jiffies;

#ifdef CONFIG_SMP
		rq->sd = NULL;
		rq->rd = NULL;
		rq->cpu_capacity = rq->cpu_capacity_orig = SCHED_CAPACITY_SCALE;
		rq->balance_callback = NULL;
		rq->active_balance = 0;
		rq->next_balance = jiffies;
		rq->push_cpu = 0;
		rq->push_task = NULL;
		rq->cpu = i;
		rq->online = 0;
		rq->idle_stamp = 0;
		rq->avg_idle = 2*sysctl_sched_migration_cost;
#ifdef CONFIG_SCHED_HMP
		cpumask_set_cpu(i, &rq->freq_domain_cpumask);
		rq->hmp_stats.cumulative_runnable_avg = 0;
		rq->window_start = 0;
		rq->hmp_stats.nr_big_tasks = 0;
		rq->hmp_flags = 0;
		rq->cur_irqload = 0;
		rq->avg_irqload = 0;
		rq->irqload_ts = 0;
		rq->static_cpu_pwr_cost = 0;
		rq->cc.cycles = 1;
		rq->cc.time = 1;
		rq->cstate = 0;
		rq->wakeup_latency = 0;
		rq->wakeup_energy = 0;

		/*
		 * All cpus part of same cluster by default. This avoids the
		 * need to check for rq->cluster being non-NULL in hot-paths
		 * like select_best_cpu()
		 */
		rq->cluster = &init_cluster;
		rq->curr_runnable_sum = rq->prev_runnable_sum = 0;
		rq->nt_curr_runnable_sum = rq->nt_prev_runnable_sum = 0;
		memset(&rq->grp_time, 0, sizeof(struct group_cpu_time));
		rq->old_busy_time = 0;
		rq->old_estimated_time = 0;
		rq->old_busy_time_group = 0;
		rq->hmp_stats.pred_demands_sum = 0;
		rq->curr_table = 0;
		rq->prev_top = 0;
		rq->curr_top = 0;

		for (j = 0; j < NUM_TRACKED_WINDOWS; j++) {
			memset(&rq->load_subs[j], 0,
					sizeof(struct load_subtractions));

			rq->top_tasks[j] = kcalloc(NUM_LOAD_INDICES,
						sizeof(u8), GFP_NOWAIT);

			/* No other choice */
			BUG_ON(!rq->top_tasks[j]);

			clear_top_tasks_bitmap(rq->top_tasks_bitmap[j]);
		}
#endif
		rq->max_idle_balance_cost = sysctl_sched_migration_cost;

		INIT_LIST_HEAD(&rq->cfs_tasks);

		rq_attach_root(rq, &def_root_domain);
#ifdef CONFIG_NO_HZ_COMMON
		rq->nohz_flags = 0;
#endif
#ifdef CONFIG_NO_HZ_FULL
		rq->last_sched_tick = 0;
#endif
#endif
		init_rq_hrtick(rq);
		atomic_set(&rq->nr_iowait, 0);
	}

	i = alloc_related_thread_groups();
	BUG_ON(i);

	set_hmp_defaults();

	set_load_weight(&init_task);

#ifdef CONFIG_PREEMPT_NOTIFIERS
	INIT_HLIST_HEAD(&init_task.preempt_notifiers);
#endif

	/*
	 * The boot idle thread does lazy MMU switching as well:
	 */
	atomic_inc(&init_mm.mm_count);
	enter_lazy_tlb(&init_mm, current);

	/*
	 * During early bootup we pretend to be a normal task:
	 */
	current->sched_class = &fair_sched_class;

	/*
	 * Make us the idle thread. Technically, schedule() should not be
	 * called from this thread, however somewhere below it might be,
	 * but because we are the idle thread, we just pick up running again
	 * when this runqueue becomes "idle".
	 */
	init_idle(current, smp_processor_id(), false);

	calc_load_update = jiffies + LOAD_FREQ;

#ifdef CONFIG_SMP
	zalloc_cpumask_var(&sched_domains_tmpmask, GFP_NOWAIT);
	/* May be allocated at isolcpus cmdline parse time */
	if (cpu_isolated_map == NULL)
		zalloc_cpumask_var(&cpu_isolated_map, GFP_NOWAIT);
	idle_thread_set_boot_cpu();
	set_cpu_rq_start_time();
#endif
	init_sched_fair_class();

	scheduler_running = 1;
}

#ifdef CONFIG_DEBUG_ATOMIC_SLEEP
static inline int preempt_count_equals(int preempt_offset)
{
	int nested = preempt_count() + rcu_preempt_depth();

	return (nested == preempt_offset);
}

static int __might_sleep_init_called;
int __init __might_sleep_init(void)
{
	__might_sleep_init_called = 1;
	return 0;
}
early_initcall(__might_sleep_init);

void __might_sleep(const char *file, int line, int preempt_offset)
{
	/*
	 * Blocking primitives will set (and therefore destroy) current->state,
	 * since we will exit with TASK_RUNNING make sure we enter with it,
	 * otherwise we will destroy state.
	 */
	WARN_ONCE(current->state != TASK_RUNNING && current->task_state_change,
			"do not call blocking ops when !TASK_RUNNING; "
			"state=%lx set at [<%p>] %pS\n",
			current->state,
			(void *)current->task_state_change,
			(void *)current->task_state_change);

	___might_sleep(file, line, preempt_offset);
}
EXPORT_SYMBOL(__might_sleep);

void ___might_sleep(const char *file, int line, int preempt_offset)
{
	static unsigned long prev_jiffy;	/* ratelimiting */
	unsigned long preempt_disable_ip;

	rcu_sleep_check(); /* WARN_ON_ONCE() by default, no rate limit reqd. */
	if ((preempt_count_equals(preempt_offset) && !irqs_disabled() &&
	     !is_idle_task(current)) || oops_in_progress)
		return;
	if (system_state != SYSTEM_RUNNING &&
	    (!__might_sleep_init_called || system_state != SYSTEM_BOOTING))
		return;
	if (time_before(jiffies, prev_jiffy + HZ) && prev_jiffy)
		return;
	prev_jiffy = jiffies;

	/* Save this before calling printk(), since that will clobber it */
	preempt_disable_ip = get_preempt_disable_ip(current);

	printk(KERN_ERR
		"BUG: sleeping function called from invalid context at %s:%d\n",
			file, line);
	printk(KERN_ERR
		"in_atomic(): %d, irqs_disabled(): %d, pid: %d, name: %s\n",
			in_atomic(), irqs_disabled(),
			current->pid, current->comm);

	if (task_stack_end_corrupted(current))
		printk(KERN_EMERG "Thread overran stack, or stack corrupted\n");

	debug_show_held_locks(current);
	if (irqs_disabled())
		print_irqtrace_events(current);
	if (IS_ENABLED(CONFIG_DEBUG_PREEMPT)
	    && !preempt_count_equals(preempt_offset)) {
		pr_err("Preemption disabled at:");
		print_ip_sym(preempt_disable_ip);
		pr_cont("\n");
	}
#ifdef CONFIG_PANIC_ON_SCHED_BUG
	BUG();
#endif
	dump_stack();
}
EXPORT_SYMBOL(___might_sleep);
#endif

#ifdef CONFIG_MAGIC_SYSRQ
void normalize_rt_tasks(void)
{
	struct task_struct *g, *p;
	struct sched_attr attr = {
		.sched_policy = SCHED_NORMAL,
	};

	read_lock(&tasklist_lock);
	for_each_process_thread(g, p) {
		/*
		 * Only normalize user tasks:
		 */
		if (p->flags & PF_KTHREAD)
			continue;

		p->se.exec_start		= 0;
#ifdef CONFIG_SCHEDSTATS
		p->se.statistics.wait_start	= 0;
		p->se.statistics.sleep_start	= 0;
		p->se.statistics.block_start	= 0;
#endif

		if (!dl_task(p) && !rt_task(p)) {
			/*
			 * Renice negative nice level userspace
			 * tasks back to 0:
			 */
			if (task_nice(p) < 0)
				set_user_nice(p, 0);
			continue;
		}

		__sched_setscheduler(p, &attr, false, false);
	}
	read_unlock(&tasklist_lock);
}

#endif /* CONFIG_MAGIC_SYSRQ */

#if defined(CONFIG_IA64) || defined(CONFIG_KGDB_KDB)
/*
 * These functions are only useful for the IA64 MCA handling, or kdb.
 *
 * They can only be called when the whole system has been
 * stopped - every CPU needs to be quiescent, and no scheduling
 * activity can take place. Using them for anything else would
 * be a serious bug, and as a result, they aren't even visible
 * under any other configuration.
 */

/**
 * curr_task - return the current task for a given cpu.
 * @cpu: the processor in question.
 *
 * ONLY VALID WHEN THE WHOLE SYSTEM IS STOPPED!
 *
 * Return: The current task for @cpu.
 */
struct task_struct *curr_task(int cpu)
{
	return cpu_curr(cpu);
}

#endif /* defined(CONFIG_IA64) || defined(CONFIG_KGDB_KDB) */

#ifdef CONFIG_IA64
/**
 * set_curr_task - set the current task for a given cpu.
 * @cpu: the processor in question.
 * @p: the task pointer to set.
 *
 * Description: This function must only be used when non-maskable interrupts
 * are serviced on a separate stack. It allows the architecture to switch the
 * notion of the current task on a cpu in a non-blocking manner. This function
 * must be called with all CPU's synchronized, and interrupts disabled, the
 * and caller must save the original value of the current task (see
 * curr_task() above) and restore that value before reenabling interrupts and
 * re-starting the system.
 *
 * ONLY VALID WHEN THE WHOLE SYSTEM IS STOPPED!
 */
void set_curr_task(int cpu, struct task_struct *p)
{
	cpu_curr(cpu) = p;
}

#endif

#ifdef CONFIG_CGROUP_SCHED
/* task_group_lock serializes the addition/removal of task groups */
static DEFINE_SPINLOCK(task_group_lock);

static void sched_free_group(struct task_group *tg)
{
	free_fair_sched_group(tg);
	free_rt_sched_group(tg);
	autogroup_free(tg);
	kfree(tg);
}

/* allocate runqueue etc for a new task group */
struct task_group *sched_create_group(struct task_group *parent)
{
	struct task_group *tg;

	tg = kzalloc(sizeof(*tg), GFP_KERNEL);
	if (!tg)
		return ERR_PTR(-ENOMEM);

	if (!alloc_fair_sched_group(tg, parent))
		goto err;

	if (!alloc_rt_sched_group(tg, parent))
		goto err;

	return tg;

err:
	sched_free_group(tg);
	return ERR_PTR(-ENOMEM);
}

void sched_online_group(struct task_group *tg, struct task_group *parent)
{
	unsigned long flags;

	spin_lock_irqsave(&task_group_lock, flags);
	list_add_rcu(&tg->list, &task_groups);

	WARN_ON(!parent); /* root should already exist */

	tg->parent = parent;
	INIT_LIST_HEAD(&tg->children);
	list_add_rcu(&tg->siblings, &parent->children);
	spin_unlock_irqrestore(&task_group_lock, flags);
}

/* rcu callback to free various structures associated with a task group */
static void sched_free_group_rcu(struct rcu_head *rhp)
{
	/* now it should be safe to free those cfs_rqs */
	sched_free_group(container_of(rhp, struct task_group, rcu));
}

void sched_destroy_group(struct task_group *tg)
{
	/* wait for possible concurrent references to cfs_rqs complete */
	call_rcu(&tg->rcu, sched_free_group_rcu);
}

void sched_offline_group(struct task_group *tg)
{
	unsigned long flags;

	/* end participation in shares distribution */
	unregister_fair_sched_group(tg);

	spin_lock_irqsave(&task_group_lock, flags);
	list_del_rcu(&tg->list);
	list_del_rcu(&tg->siblings);
	spin_unlock_irqrestore(&task_group_lock, flags);
}

static void sched_change_group(struct task_struct *tsk, int type)
{
	struct task_group *tg;
<<<<<<< HEAD
	int queued, running;
	unsigned long flags;
	struct rq *rq;

	rq = task_rq_lock(tsk, &flags);

	running = task_current(rq, tsk);
	queued = task_on_rq_queued(tsk);

	if (queued)
		dequeue_task(rq, tsk, DEQUEUE_SAVE | DEQUEUE_MOVE);
	if (unlikely(running))
		put_prev_task(rq, tsk);
=======
>>>>>>> ceee5bdd

	/*
	 * All callers are synchronized by task_rq_lock(); we do not use RCU
	 * which is pointless here. Thus, we pass "true" to task_css_check()
	 * to prevent lockdep warnings.
	 */
	tg = container_of(task_css_check(tsk, cpu_cgrp_id, true),
			  struct task_group, css);
	tg = autogroup_task_group(tsk, tg);
	tsk->sched_task_group = tg;

#ifdef CONFIG_FAIR_GROUP_SCHED
	if (tsk->sched_class->task_change_group)
		tsk->sched_class->task_change_group(tsk, type);
	else
#endif
		set_task_rq(tsk, task_cpu(tsk));
}

/*
 * Change task's runqueue when it moves between groups.
 *
 * The caller of this function should have put the task in its new group by
 * now. This function just updates tsk->se.cfs_rq and tsk->se.parent to reflect
 * its new group.
 */
void sched_move_task(struct task_struct *tsk)
{
	int queued, running;
	unsigned long flags;
	struct rq *rq;

	rq = task_rq_lock(tsk, &flags);

	running = task_current(rq, tsk);
	queued = task_on_rq_queued(tsk);

	if (queued)
		dequeue_task(rq, tsk, DEQUEUE_SAVE);
	if (unlikely(running))
		put_prev_task(rq, tsk);

	sched_change_group(tsk, TASK_MOVE_GROUP);

	if (unlikely(running))
		tsk->sched_class->set_curr_task(rq);
	if (queued)
		enqueue_task(rq, tsk, ENQUEUE_RESTORE | ENQUEUE_MOVE);

	task_rq_unlock(rq, tsk, &flags);
}
#endif /* CONFIG_CGROUP_SCHED */

#ifdef CONFIG_RT_GROUP_SCHED
/*
 * Ensure that the real time constraints are schedulable.
 */
static DEFINE_MUTEX(rt_constraints_mutex);

/* Must be called with tasklist_lock held */
static inline int tg_has_rt_tasks(struct task_group *tg)
{
	struct task_struct *g, *p;

	/*
	 * Autogroups do not have RT tasks; see autogroup_create().
	 */
	if (task_group_is_autogroup(tg))
		return 0;

	for_each_process_thread(g, p) {
		if (rt_task(p) && task_group(p) == tg)
			return 1;
	}

	return 0;
}

struct rt_schedulable_data {
	struct task_group *tg;
	u64 rt_period;
	u64 rt_runtime;
};

static int tg_rt_schedulable(struct task_group *tg, void *data)
{
	struct rt_schedulable_data *d = data;
	struct task_group *child;
	unsigned long total, sum = 0;
	u64 period, runtime;

	period = ktime_to_ns(tg->rt_bandwidth.rt_period);
	runtime = tg->rt_bandwidth.rt_runtime;

	if (tg == d->tg) {
		period = d->rt_period;
		runtime = d->rt_runtime;
	}

	/*
	 * Cannot have more runtime than the period.
	 */
	if (runtime > period && runtime != RUNTIME_INF)
		return -EINVAL;

	/*
	 * Ensure we don't starve existing RT tasks.
	 */
	if (rt_bandwidth_enabled() && !runtime && tg_has_rt_tasks(tg))
		return -EBUSY;

	total = to_ratio(period, runtime);

	/*
	 * Nobody can have more than the global setting allows.
	 */
	if (total > to_ratio(global_rt_period(), global_rt_runtime()))
		return -EINVAL;

	/*
	 * The sum of our children's runtime should not exceed our own.
	 */
	list_for_each_entry_rcu(child, &tg->children, siblings) {
		period = ktime_to_ns(child->rt_bandwidth.rt_period);
		runtime = child->rt_bandwidth.rt_runtime;

		if (child == d->tg) {
			period = d->rt_period;
			runtime = d->rt_runtime;
		}

		sum += to_ratio(period, runtime);
	}

	if (sum > total)
		return -EINVAL;

	return 0;
}

static int __rt_schedulable(struct task_group *tg, u64 period, u64 runtime)
{
	int ret;

	struct rt_schedulable_data data = {
		.tg = tg,
		.rt_period = period,
		.rt_runtime = runtime,
	};

	rcu_read_lock();
	ret = walk_tg_tree(tg_rt_schedulable, tg_nop, &data);
	rcu_read_unlock();

	return ret;
}

static int tg_set_rt_bandwidth(struct task_group *tg,
		u64 rt_period, u64 rt_runtime)
{
	int i, err = 0;

	/*
	 * Disallowing the root group RT runtime is BAD, it would disallow the
	 * kernel creating (and or operating) RT threads.
	 */
	if (tg == &root_task_group && rt_runtime == 0)
		return -EINVAL;

	/* No period doesn't make any sense. */
	if (rt_period == 0)
		return -EINVAL;

	mutex_lock(&rt_constraints_mutex);
	read_lock(&tasklist_lock);
	err = __rt_schedulable(tg, rt_period, rt_runtime);
	if (err)
		goto unlock;

	raw_spin_lock_irq(&tg->rt_bandwidth.rt_runtime_lock);
	tg->rt_bandwidth.rt_period = ns_to_ktime(rt_period);
	tg->rt_bandwidth.rt_runtime = rt_runtime;

	for_each_possible_cpu(i) {
		struct rt_rq *rt_rq = tg->rt_rq[i];

		raw_spin_lock(&rt_rq->rt_runtime_lock);
		rt_rq->rt_runtime = rt_runtime;
		raw_spin_unlock(&rt_rq->rt_runtime_lock);
	}
	raw_spin_unlock_irq(&tg->rt_bandwidth.rt_runtime_lock);
unlock:
	read_unlock(&tasklist_lock);
	mutex_unlock(&rt_constraints_mutex);

	return err;
}

static int sched_group_set_rt_runtime(struct task_group *tg, long rt_runtime_us)
{
	u64 rt_runtime, rt_period;

	rt_period = ktime_to_ns(tg->rt_bandwidth.rt_period);
	rt_runtime = (u64)rt_runtime_us * NSEC_PER_USEC;
	if (rt_runtime_us < 0)
		rt_runtime = RUNTIME_INF;

	return tg_set_rt_bandwidth(tg, rt_period, rt_runtime);
}

static long sched_group_rt_runtime(struct task_group *tg)
{
	u64 rt_runtime_us;

	if (tg->rt_bandwidth.rt_runtime == RUNTIME_INF)
		return -1;

	rt_runtime_us = tg->rt_bandwidth.rt_runtime;
	do_div(rt_runtime_us, NSEC_PER_USEC);
	return rt_runtime_us;
}

static int sched_group_set_rt_period(struct task_group *tg, u64 rt_period_us)
{
	u64 rt_runtime, rt_period;

	rt_period = rt_period_us * NSEC_PER_USEC;
	rt_runtime = tg->rt_bandwidth.rt_runtime;

	return tg_set_rt_bandwidth(tg, rt_period, rt_runtime);
}

static long sched_group_rt_period(struct task_group *tg)
{
	u64 rt_period_us;

	rt_period_us = ktime_to_ns(tg->rt_bandwidth.rt_period);
	do_div(rt_period_us, NSEC_PER_USEC);
	return rt_period_us;
}
#endif /* CONFIG_RT_GROUP_SCHED */

#ifdef CONFIG_RT_GROUP_SCHED
static int sched_rt_global_constraints(void)
{
	int ret = 0;

	mutex_lock(&rt_constraints_mutex);
	read_lock(&tasklist_lock);
	ret = __rt_schedulable(NULL, 0, 0);
	read_unlock(&tasklist_lock);
	mutex_unlock(&rt_constraints_mutex);

	return ret;
}

static int sched_rt_can_attach(struct task_group *tg, struct task_struct *tsk)
{
	/* Don't accept realtime tasks when there is no way for them to run */
	if (rt_task(tsk) && tg->rt_bandwidth.rt_runtime == 0)
		return 0;

	return 1;
}

#else /* !CONFIG_RT_GROUP_SCHED */
static int sched_rt_global_constraints(void)
{
	unsigned long flags;
	int i, ret = 0;

	raw_spin_lock_irqsave(&def_rt_bandwidth.rt_runtime_lock, flags);
	for_each_possible_cpu(i) {
		struct rt_rq *rt_rq = &cpu_rq(i)->rt;

		raw_spin_lock(&rt_rq->rt_runtime_lock);
		rt_rq->rt_runtime = global_rt_runtime();
		raw_spin_unlock(&rt_rq->rt_runtime_lock);
	}
	raw_spin_unlock_irqrestore(&def_rt_bandwidth.rt_runtime_lock, flags);

	return ret;
}
#endif /* CONFIG_RT_GROUP_SCHED */

static int sched_dl_global_validate(void)
{
	u64 runtime = global_rt_runtime();
	u64 period = global_rt_period();
	u64 new_bw = to_ratio(period, runtime);
	struct dl_bw *dl_b;
	int cpu, ret = 0;
	unsigned long flags;

	/*
	 * Here we want to check the bandwidth not being set to some
	 * value smaller than the currently allocated bandwidth in
	 * any of the root_domains.
	 *
	 * FIXME: Cycling on all the CPUs is overdoing, but simpler than
	 * cycling on root_domains... Discussion on different/better
	 * solutions is welcome!
	 */
	for_each_possible_cpu(cpu) {
		rcu_read_lock_sched();
		dl_b = dl_bw_of(cpu);

		raw_spin_lock_irqsave(&dl_b->lock, flags);
		if (new_bw < dl_b->total_bw)
			ret = -EBUSY;
		raw_spin_unlock_irqrestore(&dl_b->lock, flags);

		rcu_read_unlock_sched();

		if (ret)
			break;
	}

	return ret;
}

static void sched_dl_do_global(void)
{
	u64 new_bw = -1;
	struct dl_bw *dl_b;
	int cpu;
	unsigned long flags;

	def_dl_bandwidth.dl_period = global_rt_period();
	def_dl_bandwidth.dl_runtime = global_rt_runtime();

	if (global_rt_runtime() != RUNTIME_INF)
		new_bw = to_ratio(global_rt_period(), global_rt_runtime());

	/*
	 * FIXME: As above...
	 */
	for_each_possible_cpu(cpu) {
		rcu_read_lock_sched();
		dl_b = dl_bw_of(cpu);

		raw_spin_lock_irqsave(&dl_b->lock, flags);
		dl_b->bw = new_bw;
		raw_spin_unlock_irqrestore(&dl_b->lock, flags);

		rcu_read_unlock_sched();
	}
}

static int sched_rt_global_validate(void)
{
	if (sysctl_sched_rt_period <= 0)
		return -EINVAL;

	if ((sysctl_sched_rt_runtime != RUNTIME_INF) &&
		(sysctl_sched_rt_runtime > sysctl_sched_rt_period))
		return -EINVAL;

	return 0;
}

static void sched_rt_do_global(void)
{
	def_rt_bandwidth.rt_runtime = global_rt_runtime();
	def_rt_bandwidth.rt_period = ns_to_ktime(global_rt_period());
}

int sched_rt_handler(struct ctl_table *table, int write,
		void __user *buffer, size_t *lenp,
		loff_t *ppos)
{
	int old_period, old_runtime;
	static DEFINE_MUTEX(mutex);
	int ret;

	mutex_lock(&mutex);
	old_period = sysctl_sched_rt_period;
	old_runtime = sysctl_sched_rt_runtime;

	ret = proc_dointvec(table, write, buffer, lenp, ppos);

	if (!ret && write) {
		ret = sched_rt_global_validate();
		if (ret)
			goto undo;

		ret = sched_dl_global_validate();
		if (ret)
			goto undo;

		ret = sched_rt_global_constraints();
		if (ret)
			goto undo;

		sched_rt_do_global();
		sched_dl_do_global();
	}
	if (0) {
undo:
		sysctl_sched_rt_period = old_period;
		sysctl_sched_rt_runtime = old_runtime;
	}
	mutex_unlock(&mutex);

	return ret;
}

int sched_rr_handler(struct ctl_table *table, int write,
		void __user *buffer, size_t *lenp,
		loff_t *ppos)
{
	int ret;
	static DEFINE_MUTEX(mutex);

	mutex_lock(&mutex);
	ret = proc_dointvec(table, write, buffer, lenp, ppos);
	/* make sure that internally we keep jiffies */
	/* also, writing zero resets timeslice to default */
	if (!ret && write) {
		sched_rr_timeslice = sched_rr_timeslice <= 0 ?
			RR_TIMESLICE : msecs_to_jiffies(sched_rr_timeslice);
	}
	mutex_unlock(&mutex);
	return ret;
}

#ifdef CONFIG_CGROUP_SCHED

inline struct task_group *css_tg(struct cgroup_subsys_state *css)
{
	return css ? container_of(css, struct task_group, css) : NULL;
}

static struct cgroup_subsys_state *
cpu_cgroup_css_alloc(struct cgroup_subsys_state *parent_css)
{
	struct task_group *parent = css_tg(parent_css);
	struct task_group *tg;

	if (!parent) {
		/* This is early initialization for the top cgroup */
		return &root_task_group.css;
	}

	tg = sched_create_group(parent);
	if (IS_ERR(tg))
		return ERR_PTR(-ENOMEM);

	return &tg->css;
}

/* Expose task group only after completing cgroup initialization */
static int cpu_cgroup_css_online(struct cgroup_subsys_state *css)
{
	struct task_group *tg = css_tg(css);
	struct task_group *parent = css_tg(css->parent);

	if (parent)
		sched_online_group(tg, parent);
	return 0;
}

static void cpu_cgroup_css_released(struct cgroup_subsys_state *css)
{
	struct task_group *tg = css_tg(css);

	sched_offline_group(tg);
}

static void cpu_cgroup_css_free(struct cgroup_subsys_state *css)
{
	struct task_group *tg = css_tg(css);

	/*
	 * Relies on the RCU grace period between css_released() and this.
	 */
	sched_free_group(tg);
}

/*
 * This is called before wake_up_new_task(), therefore we really only
 * have to set its group bits, all the other stuff does not apply.
 */
static void cpu_cgroup_fork(struct task_struct *task, void *private)
{
	unsigned long flags;
	struct rq *rq;

	rq = task_rq_lock(task, &flags);

	update_rq_clock(rq);
	sched_change_group(task, TASK_SET_GROUP);

	task_rq_unlock(rq, task, &flags);
}

static int cpu_cgroup_can_attach(struct cgroup_taskset *tset)
{
	struct task_struct *task;
	struct cgroup_subsys_state *css;
	int ret = 0;

	cgroup_taskset_for_each(task, css, tset) {
#ifdef CONFIG_RT_GROUP_SCHED
		if (!sched_rt_can_attach(css_tg(css), task))
			return -EINVAL;
#else
		/* We don't support RT-tasks being in separate groups */
		if (task->sched_class != &fair_sched_class)
			return -EINVAL;
#endif
		/*
		 * Serialize against wake_up_new_task() such that if its
		 * running, we're sure to observe its full state.
		 */
		raw_spin_lock_irq(&task->pi_lock);
		/*
		 * Avoid calling sched_move_task() before wake_up_new_task()
		 * has happened. This would lead to problems with PELT, due to
		 * move wanting to detach+attach while we're not attached yet.
		 */
		if (task->state == TASK_NEW)
			ret = -EINVAL;
		raw_spin_unlock_irq(&task->pi_lock);

		if (ret)
			break;
	}
	return ret;
}

static void cpu_cgroup_attach(struct cgroup_taskset *tset)
{
	struct task_struct *task;
	struct cgroup_subsys_state *css;

	cgroup_taskset_for_each(task, css, tset)
		sched_move_task(task);
}

#ifdef CONFIG_FAIR_GROUP_SCHED
static int cpu_shares_write_u64(struct cgroup_subsys_state *css,
				struct cftype *cftype, u64 shareval)
{
	return sched_group_set_shares(css_tg(css), scale_load(shareval));
}

static u64 cpu_shares_read_u64(struct cgroup_subsys_state *css,
			       struct cftype *cft)
{
	struct task_group *tg = css_tg(css);

	return (u64) scale_load_down(tg->shares);
}

#ifdef CONFIG_CFS_BANDWIDTH
static DEFINE_MUTEX(cfs_constraints_mutex);

const u64 max_cfs_quota_period = 1 * NSEC_PER_SEC; /* 1s */
const u64 min_cfs_quota_period = 1 * NSEC_PER_MSEC; /* 1ms */

static int __cfs_schedulable(struct task_group *tg, u64 period, u64 runtime);

static int tg_set_cfs_bandwidth(struct task_group *tg, u64 period, u64 quota)
{
	int i, ret = 0, runtime_enabled, runtime_was_enabled;
	struct cfs_bandwidth *cfs_b = &tg->cfs_bandwidth;

	if (tg == &root_task_group)
		return -EINVAL;

	/*
	 * Ensure we have at some amount of bandwidth every period.  This is
	 * to prevent reaching a state of large arrears when throttled via
	 * entity_tick() resulting in prolonged exit starvation.
	 */
	if (quota < min_cfs_quota_period || period < min_cfs_quota_period)
		return -EINVAL;

	/*
	 * Likewise, bound things on the otherside by preventing insane quota
	 * periods.  This also allows us to normalize in computing quota
	 * feasibility.
	 */
	if (period > max_cfs_quota_period)
		return -EINVAL;

	/*
	 * Prevent race between setting of cfs_rq->runtime_enabled and
	 * unthrottle_offline_cfs_rqs().
	 */
	get_online_cpus();
	mutex_lock(&cfs_constraints_mutex);
	ret = __cfs_schedulable(tg, period, quota);
	if (ret)
		goto out_unlock;

	runtime_enabled = quota != RUNTIME_INF;
	runtime_was_enabled = cfs_b->quota != RUNTIME_INF;
	/*
	 * If we need to toggle cfs_bandwidth_used, off->on must occur
	 * before making related changes, and on->off must occur afterwards
	 */
	if (runtime_enabled && !runtime_was_enabled)
		cfs_bandwidth_usage_inc();
	raw_spin_lock_irq(&cfs_b->lock);
	cfs_b->period = ns_to_ktime(period);
	cfs_b->quota = quota;

	__refill_cfs_bandwidth_runtime(cfs_b);
	/* restart the period timer (if active) to handle new period expiry */
	if (runtime_enabled)
		start_cfs_bandwidth(cfs_b);
	raw_spin_unlock_irq(&cfs_b->lock);

	for_each_online_cpu(i) {
		struct cfs_rq *cfs_rq = tg->cfs_rq[i];
		struct rq *rq = cfs_rq->rq;

		raw_spin_lock_irq(&rq->lock);
		cfs_rq->runtime_enabled = runtime_enabled;
		cfs_rq->runtime_remaining = 0;

		if (cfs_rq->throttled)
			unthrottle_cfs_rq(cfs_rq);
		raw_spin_unlock_irq(&rq->lock);
	}
	if (runtime_was_enabled && !runtime_enabled)
		cfs_bandwidth_usage_dec();
out_unlock:
	mutex_unlock(&cfs_constraints_mutex);
	put_online_cpus();

	return ret;
}

int tg_set_cfs_quota(struct task_group *tg, long cfs_quota_us)
{
	u64 quota, period;

	period = ktime_to_ns(tg->cfs_bandwidth.period);
	if (cfs_quota_us < 0)
		quota = RUNTIME_INF;
	else
		quota = (u64)cfs_quota_us * NSEC_PER_USEC;

	return tg_set_cfs_bandwidth(tg, period, quota);
}

long tg_get_cfs_quota(struct task_group *tg)
{
	u64 quota_us;

	if (tg->cfs_bandwidth.quota == RUNTIME_INF)
		return -1;

	quota_us = tg->cfs_bandwidth.quota;
	do_div(quota_us, NSEC_PER_USEC);

	return quota_us;
}

int tg_set_cfs_period(struct task_group *tg, long cfs_period_us)
{
	u64 quota, period;

	period = (u64)cfs_period_us * NSEC_PER_USEC;
	quota = tg->cfs_bandwidth.quota;

	return tg_set_cfs_bandwidth(tg, period, quota);
}

long tg_get_cfs_period(struct task_group *tg)
{
	u64 cfs_period_us;

	cfs_period_us = ktime_to_ns(tg->cfs_bandwidth.period);
	do_div(cfs_period_us, NSEC_PER_USEC);

	return cfs_period_us;
}

static s64 cpu_cfs_quota_read_s64(struct cgroup_subsys_state *css,
				  struct cftype *cft)
{
	return tg_get_cfs_quota(css_tg(css));
}

static int cpu_cfs_quota_write_s64(struct cgroup_subsys_state *css,
				   struct cftype *cftype, s64 cfs_quota_us)
{
	return tg_set_cfs_quota(css_tg(css), cfs_quota_us);
}

static u64 cpu_cfs_period_read_u64(struct cgroup_subsys_state *css,
				   struct cftype *cft)
{
	return tg_get_cfs_period(css_tg(css));
}

static int cpu_cfs_period_write_u64(struct cgroup_subsys_state *css,
				    struct cftype *cftype, u64 cfs_period_us)
{
	return tg_set_cfs_period(css_tg(css), cfs_period_us);
}

struct cfs_schedulable_data {
	struct task_group *tg;
	u64 period, quota;
};

/*
 * normalize group quota/period to be quota/max_period
 * note: units are usecs
 */
static u64 normalize_cfs_quota(struct task_group *tg,
			       struct cfs_schedulable_data *d)
{
	u64 quota, period;

	if (tg == d->tg) {
		period = d->period;
		quota = d->quota;
	} else {
		period = tg_get_cfs_period(tg);
		quota = tg_get_cfs_quota(tg);
	}

	/* note: these should typically be equivalent */
	if (quota == RUNTIME_INF || quota == -1)
		return RUNTIME_INF;

	return to_ratio(period, quota);
}

static int tg_cfs_schedulable_down(struct task_group *tg, void *data)
{
	struct cfs_schedulable_data *d = data;
	struct cfs_bandwidth *cfs_b = &tg->cfs_bandwidth;
	s64 quota = 0, parent_quota = -1;

	if (!tg->parent) {
		quota = RUNTIME_INF;
	} else {
		struct cfs_bandwidth *parent_b = &tg->parent->cfs_bandwidth;

		quota = normalize_cfs_quota(tg, d);
		parent_quota = parent_b->hierarchical_quota;

		/*
		 * ensure max(child_quota) <= parent_quota, inherit when no
		 * limit is set
		 */
		if (quota == RUNTIME_INF)
			quota = parent_quota;
		else if (parent_quota != RUNTIME_INF && quota > parent_quota)
			return -EINVAL;
	}
	cfs_b->hierarchical_quota = quota;

	return 0;
}

static int __cfs_schedulable(struct task_group *tg, u64 period, u64 quota)
{
	int ret;
	struct cfs_schedulable_data data = {
		.tg = tg,
		.period = period,
		.quota = quota,
	};

	if (quota != RUNTIME_INF) {
		do_div(data.period, NSEC_PER_USEC);
		do_div(data.quota, NSEC_PER_USEC);
	}

	rcu_read_lock();
	ret = walk_tg_tree(tg_cfs_schedulable_down, tg_nop, &data);
	rcu_read_unlock();

	return ret;
}

static int cpu_stats_show(struct seq_file *sf, void *v)
{
	struct task_group *tg = css_tg(seq_css(sf));
	struct cfs_bandwidth *cfs_b = &tg->cfs_bandwidth;

	seq_printf(sf, "nr_periods %d\n", cfs_b->nr_periods);
	seq_printf(sf, "nr_throttled %d\n", cfs_b->nr_throttled);
	seq_printf(sf, "throttled_time %llu\n", cfs_b->throttled_time);

	return 0;
}
#endif /* CONFIG_CFS_BANDWIDTH */
#endif /* CONFIG_FAIR_GROUP_SCHED */

#ifdef CONFIG_RT_GROUP_SCHED
static int cpu_rt_runtime_write(struct cgroup_subsys_state *css,
				struct cftype *cft, s64 val)
{
	return sched_group_set_rt_runtime(css_tg(css), val);
}

static s64 cpu_rt_runtime_read(struct cgroup_subsys_state *css,
			       struct cftype *cft)
{
	return sched_group_rt_runtime(css_tg(css));
}

static int cpu_rt_period_write_uint(struct cgroup_subsys_state *css,
				    struct cftype *cftype, u64 rt_period_us)
{
	return sched_group_set_rt_period(css_tg(css), rt_period_us);
}

static u64 cpu_rt_period_read_uint(struct cgroup_subsys_state *css,
				   struct cftype *cft)
{
	return sched_group_rt_period(css_tg(css));
}
#endif /* CONFIG_RT_GROUP_SCHED */

static struct cftype cpu_files[] = {
#ifdef CONFIG_SCHED_HMP
	{
		.name = "upmigrate_discourage",
		.read_u64 = cpu_upmigrate_discourage_read_u64,
		.write_u64 = cpu_upmigrate_discourage_write_u64,
	},
#endif
#ifdef CONFIG_FAIR_GROUP_SCHED
	{
		.name = "shares",
		.read_u64 = cpu_shares_read_u64,
		.write_u64 = cpu_shares_write_u64,
	},
#endif
#ifdef CONFIG_CFS_BANDWIDTH
	{
		.name = "cfs_quota_us",
		.read_s64 = cpu_cfs_quota_read_s64,
		.write_s64 = cpu_cfs_quota_write_s64,
	},
	{
		.name = "cfs_period_us",
		.read_u64 = cpu_cfs_period_read_u64,
		.write_u64 = cpu_cfs_period_write_u64,
	},
	{
		.name = "stat",
		.seq_show = cpu_stats_show,
	},
#endif
#ifdef CONFIG_RT_GROUP_SCHED
	{
		.name = "rt_runtime_us",
		.read_s64 = cpu_rt_runtime_read,
		.write_s64 = cpu_rt_runtime_write,
	},
	{
		.name = "rt_period_us",
		.read_u64 = cpu_rt_period_read_uint,
		.write_u64 = cpu_rt_period_write_uint,
	},
#endif
	{ }	/* terminate */
};

struct cgroup_subsys cpu_cgrp_subsys = {
	.css_alloc	= cpu_cgroup_css_alloc,
	.css_online	= cpu_cgroup_css_online,
	.css_released	= cpu_cgroup_css_released,
	.css_free	= cpu_cgroup_css_free,
	.fork		= cpu_cgroup_fork,
	.can_attach	= cpu_cgroup_can_attach,
	.attach		= cpu_cgroup_attach,
	.legacy_cftypes	= cpu_files,
	.early_init	= 1,
};

#endif	/* CONFIG_CGROUP_SCHED */

void dump_cpu_task(int cpu)
{
	pr_info("Task dump for CPU %d:\n", cpu);
	sched_show_task(cpu_curr(cpu));
}<|MERGE_RESOLUTION|>--- conflicted
+++ resolved
@@ -2154,17 +2154,12 @@
 	if (p->sched_class->task_waking)
 		p->sched_class->task_waking(p);
 
-<<<<<<< HEAD
-	cpu = select_task_rq(p, p->wake_cpu, SD_BALANCE_WAKE, wake_flags);
+	cpu = select_task_rq(p, p->wake_cpu, SD_BALANCE_WAKE, wake_flags,
+			     sibling_count_hint);
 
 	/* Refresh src_cpu as it could have changed since we last read it */
 	src_cpu = task_cpu(p);
 	if (src_cpu != cpu) {
-=======
-	cpu = select_task_rq(p, p->wake_cpu, SD_BALANCE_WAKE, wake_flags,
-			     sibling_count_hint);
-	if (task_cpu(p) != cpu) {
->>>>>>> ceee5bdd
 		wake_flags |= WF_MIGRATED;
 		set_task_cpu(p, cpu);
 	}
@@ -2282,7 +2277,7 @@
 int wake_up_process_no_notif(struct task_struct *p)
 {
 	WARN_ON(task_is_stopped_or_traced(p));
-	return try_to_wake_up(p, TASK_NORMAL, WF_NO_NOTIFIER);
+	return try_to_wake_up(p, TASK_NORMAL, WF_NO_NOTIFIER, 1);
 }
 EXPORT_SYMBOL(wake_up_process_no_notif);
 
@@ -2363,12 +2358,9 @@
 	p->se.prev_sum_exec_runtime	= 0;
 	p->se.nr_migrations		= 0;
 	p->se.vruntime			= 0;
-<<<<<<< HEAD
-=======
 #ifdef CONFIG_SCHED_WALT
 	p->last_sleep_ts		= 0;
 #endif
->>>>>>> ceee5bdd
 
 	INIT_LIST_HEAD(&p->se.group_node);
 
@@ -2655,13 +2647,8 @@
 
 	add_new_task_to_grp(p);
 	raw_spin_lock_irqsave(&p->pi_lock, flags);
-<<<<<<< HEAD
-=======
 	p->state = TASK_RUNNING;
 
-	walt_init_new_task_load(p);
-
->>>>>>> ceee5bdd
 	/* Initialize new task's runnable average */
 	init_entity_runnable_average(&p->se);
 #ifdef CONFIG_SMP
@@ -2676,11 +2663,8 @@
 	__set_task_cpu(p, select_task_rq(p, task_cpu(p), SD_BALANCE_FORK, 0, 1));
 #endif
 	rq = __task_rq_lock(p);
-<<<<<<< HEAD
 	mark_task_starting(p);
-=======
 	update_rq_clock(rq);
->>>>>>> ceee5bdd
 	post_init_entity_util_avg(&p->se);
 	activate_task(rq, p, ENQUEUE_WAKEUP_NEW);
 	p->on_rq = TASK_ON_RQ_QUEUED;
@@ -3125,12 +3109,8 @@
 #endif
 
 	raw_spin_lock_irqsave(&p->pi_lock, flags);
-<<<<<<< HEAD
 	curr_cpu = task_cpu(p);
-	dest_cpu = p->sched_class->select_task_rq(p, task_cpu(p), SD_BALANCE_EXEC, 0);
-=======
 	dest_cpu = p->sched_class->select_task_rq(p, task_cpu(p), SD_BALANCE_EXEC, 0, 1);
->>>>>>> ceee5bdd
 	if (dest_cpu == smp_processor_id())
 		goto unlock;
 
@@ -3637,18 +3617,15 @@
 
 	wallclock = sched_ktime_clock();
 	if (likely(prev != next)) {
-<<<<<<< HEAD
 		update_task_ravg(prev, rq, PUT_PREV_TASK, wallclock, 0);
 		update_task_ravg(next, rq, PICK_NEXT_TASK, wallclock, 0);
 		if (!is_idle_task(prev) && !prev->on_rq)
 			update_avg_burst(prev);
 
-=======
 #ifdef CONFIG_SCHED_WALT
 		if (!prev->on_rq)
 			prev->last_sleep_ts = wallclock;
 #endif
->>>>>>> ceee5bdd
 		rq->nr_switches++;
 		rq->curr = next;
 		++*switch_count;
@@ -8877,22 +8854,6 @@
 static void sched_change_group(struct task_struct *tsk, int type)
 {
 	struct task_group *tg;
-<<<<<<< HEAD
-	int queued, running;
-	unsigned long flags;
-	struct rq *rq;
-
-	rq = task_rq_lock(tsk, &flags);
-
-	running = task_current(rq, tsk);
-	queued = task_on_rq_queued(tsk);
-
-	if (queued)
-		dequeue_task(rq, tsk, DEQUEUE_SAVE | DEQUEUE_MOVE);
-	if (unlikely(running))
-		put_prev_task(rq, tsk);
-=======
->>>>>>> ceee5bdd
 
 	/*
 	 * All callers are synchronized by task_rq_lock(); we do not use RCU
@@ -8931,7 +8892,7 @@
 	queued = task_on_rq_queued(tsk);
 
 	if (queued)
-		dequeue_task(rq, tsk, DEQUEUE_SAVE);
+		dequeue_task(rq, tsk, DEQUEUE_SAVE | DEQUEUE_MOVE);
 	if (unlikely(running))
 		put_prev_task(rq, tsk);
 
