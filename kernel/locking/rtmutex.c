--- conflicted
+++ resolved
@@ -1764,12 +1764,7 @@
 	int ret;
 
 	raw_spin_lock_irq(&lock->wait_lock);
-<<<<<<< HEAD
-
-	set_current_state(TASK_INTERRUPTIBLE);
-
-=======
->>>>>>> d1ac4a20
+	
 	/* sleep on the mutex */
 	set_current_state(TASK_INTERRUPTIBLE);
 	ret = __rt_mutex_slowlock(lock, TASK_INTERRUPTIBLE, to, waiter);
@@ -1778,10 +1773,6 @@
 	 * have to fix that up.
 	 */
 	fixup_rt_mutex_waiters(lock);
-<<<<<<< HEAD
-
-=======
->>>>>>> d1ac4a20
 	raw_spin_unlock_irq(&lock->wait_lock);
 
 	return ret;
