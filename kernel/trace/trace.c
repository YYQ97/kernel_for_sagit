--- conflicted
+++ resolved
@@ -1638,16 +1638,7 @@
 			return;
 		}
 	}
-<<<<<<< HEAD
-
-	map = savedcmd->map_pid_to_cmdline[pid];
-	if (map != NO_CMDLINE_MAP)
-		strlcpy(comm, get_saved_cmdlines(map), TASK_COMM_LEN - 1);
-	else
-		strcpy(comm, "<...>");
-=======
 	strcpy(comm, "<...>");
->>>>>>> 9fbd8d1c
 }
 
 void trace_find_cmdline(int pid, char comm[])
